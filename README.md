--- conflicted
+++ resolved
@@ -25,7 +25,8 @@
  - List apps: `calm get apps`.
  - Describe app: `calm describe app <app_name>`. It will print a summary of the application and the current application state. Use `calm describe app <name> 2>/dev/null --out json | jq '.["status"]'` to get fields from the app json. More info on how to use `jq` [here](https://stedolan.github.io/jq/tutorial/).
  - Delete app: `calm delete app <app_name>`. You can delete multiple apps using: `calm get apps -q | xargs -I {} calm delete app {}`.
-<<<<<<< HEAD
+ - Decompile blueprint: `calm decompile bp <bp_name>`. Command will decompile existing blueprint on server to dsl directory for blueprint files.
+ - Decompile marketplace blueprint: `calm decompile marketplace_bp <bp_name> -v <version>`. Command will decompile existing marketplace blueprint with given version to dsl directory for blueprint files.
 
 ## [Runbooks](docs/01-Calm-Terminology#runbooks)
  - First runbook: `calm init runbook`. This will create a folder `HelloRunbook` with all the necessary files. `HelloRunbook/runbook.py` is the main runbook DSL file. Please read the comments in the beginning of the file for more details about the runbook.
@@ -40,11 +41,6 @@
  - Resume runbook execution: `calm resume runbook_execution <runlog_id>`. It will play/resume the paused runbook execution.
  - Abort runbook execution: `calm abort runbook_execution <runlog_id>`. It will abort the runbook execution.
 
-=======
- - Decompile blueprint: `calm decompile bp <bp_name>`. Command will decompile existing blueprint on server to dsl directory for blueprint files.
- - Decompile marketplace blueprint: `calm decompile marketplace_bp <bp_name> -v <version>`. Command will decompile existing marketplace blueprint with given version to dsl directory for blueprint files.
- 
->>>>>>> 14d5dbf3
 ## Docker
  - Latest image: `docker pull ntnx/calm-dsl`
  - Run: `docker run -it ntnx/calm-dsl`
