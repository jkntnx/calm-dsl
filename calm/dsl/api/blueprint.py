--- conflicted
+++ resolved
@@ -1,11 +1,8 @@
 from .resource import ResourceAPI
 from .connection import REQUEST
-<<<<<<< HEAD
 from .util import strip_secrets, patch_secrets
-=======
 from calm.dsl.config import get_config
 from .project import ProjectAPI
->>>>>>> d2689280
 
 
 class BlueprintAPI(ResourceAPI):
