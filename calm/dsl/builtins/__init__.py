--- conflicted
+++ resolved
@@ -17,20 +17,12 @@
 
 from .models.package import Package, package, PackageType
 
-<<<<<<< HEAD
-from .models.utils import read_file, read_local_file, get_valid_identifier
-
-from .models.provider_spec import provider_spec, read_provider_spec, read_spec
-from .models.provider_spec import read_ahv_spec, read_vmw_spec
-from .models.substrate import Substrate, substrate, SubstrateType
-=======
-from .models.utils import read_file, read_local_file, read_env, file_exists
+from .models.utils import read_file, read_local_file, read_env, file_exists, get_valid_identifier
 
 from .models.provider_spec import provider_spec, read_provider_spec, read_spec
 from .models.provider_spec import read_ahv_spec, read_vmw_spec
 from .models.readiness_probe import ReadinessProbe, readiness_probe
-from .models.substrate import Substrate, substrate
->>>>>>> b91ba9c1
+from .models.substrate import Substrate, substrate, SubstrateType
 
 from .models.deployment import Deployment, deployment, DeploymentType
 from .models.pod_deployment import PODDeployment, pod_deployment
@@ -115,12 +107,9 @@
     "ProjectValidator",
     "SimpleDeployment",
     "SimpleBlueprint",
-<<<<<<< HEAD
     "get_valid_identifier",
-=======
     "ReadinessProbe",
     "readiness_probe",
->>>>>>> b91ba9c1
     "ahv_vm_nic",
     "AhvVmNic",
     "ahv_vm_disk",
