# IMPORTANT NOTE: Order of imports here is important since every entity that
# has fields for actions, variables, etc. will be using the corresponding
# validator (subclassed from PropertyValidator). This requires the relevant
# subclass to already be present in PropertyValidatorBase's context. Moving
# the import for these below the entities will cause a TypeError.

from .models.ref import Ref, ref, RefType
from .models.credential import basic_cred, secret_cred, CredentialType
from .models.variable import Variable, setvar, CalmVariable, VariableType
from .models.action import action, parallel, ActionType

from .models.task import Task, CalmTask, TaskType

from .models.port import Port, port, PortType
from .models.service import Service, service, ServiceType
from .models.published_service import PublishedService, published_service

from .models.package import Package, package, PackageType

from .models.utils import (
    read_file,
    read_local_file,
    read_env,
    file_exists,
    get_valid_identifier,
)

from .models.provider_spec import provider_spec, read_provider_spec, read_spec
from .models.provider_spec import read_ahv_spec, read_vmw_spec
from .models.readiness_probe import ReadinessProbe, readiness_probe, ReadinessProbeType
from .models.substrate import Substrate, substrate, SubstrateType

from .models.deployment import Deployment, deployment, DeploymentType
from .models.pod_deployment import PODDeployment, pod_deployment

from .models.profile import Profile, profile, ProfileType

from .models.blueprint import Blueprint, blueprint, BlueprintType

from .models.simple_deployment import SimpleDeployment
from .models.simple_blueprint import SimpleBlueprint

from .models.blueprint_payload import create_blueprint_payload
from .models.project import Project as ProjectValidator
<<<<<<< HEAD
from .models.ahv_project import AhvProject, ahv_project
from .models.vm_disk_package import vm_disk_package, ahv_vm_disk_package
=======
from .models.vm_disk_package import (
    vm_disk_package,
    ahv_vm_disk_package,
    VmDiskPackageType,
)
>>>>>>> e9428385

from .models.ahv_vm_nic import ahv_vm_nic, AhvVmNic, AhvNicType
from .models.ahv_vm_disk import ahv_vm_disk, AhvVmDisk, AhvDiskType
from .models.ahv_vm_gpu import ahv_vm_gpu, AhvVmGpu, AhvGpuType
from .models.ahv_vm_gc import ahv_vm_guest_customization, AhvVmGC, AhvGCType
from .models.ahv_vm import (
    ahv_vm_resources,
    AhvVmResources,
    ahv_vm,
    AhvVm,
    AhvVmType,
    AhvVmResourcesType,
)

from .models.client_attrs import (
    init_dsl_metadata_map,
    get_dsl_metadata_map,
    update_dsl_metadata_map,
)

__all__ = [
    "Ref",
    "ref",
    "RefType",
    "basic_cred",
    "secret_cred",
    "CredentialType",
    "Variable",
    "setvar",
    "CalmVariable",
    "VariableType",
    "Task",
    "CalmTask",
    "TaskType",
    "action",
    "ActionType",
    "parallel",
    "Port",
    "port",
    "PortType",
    "Service",
    "service",
    "ServiceType",
    "PublishedService",
    "published_service",
    "Package",
    "package",
    "PackageType",
    "read_file",
    "file_exists",
    "read_local_file",
    "read_env",
    "vm_disk_package",
    "VmDiskPackageType",
    "ahv_vm_disk_package",
    "provider_spec",
    "read_provider_spec",
    "read_ahv_spec",
    "read_vmw_spec",
    "Substrate",
    "substrate",
    "SubstrateType",
    "Deployment",
    "deployment",
    "DeploymentType",
    "PODDeployment",
    "pod_deployment",
    "read_spec",
    "Profile",
    "profile",
    "ProfileType",
    "Blueprint",
    "blueprint",
    "BlueprintType",
    "create_blueprint_payload",
    "ProjectValidator",
    "SimpleDeployment",
    "SimpleBlueprint",
    "get_valid_identifier",
    "ReadinessProbe",
    "readiness_probe",
    "ReadinessProbeType",
    "ahv_vm_nic",
    "AhvVmNic",
    "ahv_vm_disk",
    "AhvVmDisk",
    "ahv_vm_gpu",
    "AhvVmGpu",
    "ahv_vm_guest_customization",
    "AhvVmGC",
    "ahv_vm_resources",
    "AhvVmResources",
    "ahv_vm",
    "AhvVm",
    "AhvNicType",
    "AhvDiskType",
    "AhvGpuType",
    "AhvGCType",
    "AhvVmResourcesType",
    "AhvVmType",
    "init_dsl_metadata_map",
    "get_dsl_metadata_map",
    "update_dsl_metadata_map",
]<|MERGE_RESOLUTION|>--- conflicted
+++ resolved
@@ -42,16 +42,12 @@
 
 from .models.blueprint_payload import create_blueprint_payload
 from .models.project import Project as ProjectValidator
-<<<<<<< HEAD
 from .models.ahv_project import AhvProject, ahv_project
-from .models.vm_disk_package import vm_disk_package, ahv_vm_disk_package
-=======
 from .models.vm_disk_package import (
     vm_disk_package,
     ahv_vm_disk_package,
     VmDiskPackageType,
 )
->>>>>>> e9428385
 
 from .models.ahv_vm_nic import ahv_vm_nic, AhvVmNic, AhvNicType
 from .models.ahv_vm_disk import ahv_vm_disk, AhvVmDisk, AhvDiskType
