import ast
import inspect
import uuid

from .entity import EntityType, Entity
from .descriptor import DescriptorType
from .validator import PropertyValidator
<<<<<<< HEAD
from .task import dag, create_call_rb
=======
from .variable import VariableType, CalmVariable
from .task import dag, create_call_rb, CalmTask, TaskType
>>>>>>> d2689280
from .runbook import runbook_create
from .node_visitor import GetCallNodes

# Action - Since action, runbook and DAG task are heavily coupled together,
# the action type behaves as all three.


class ActionType(EntityType):
    __schema_name__ = "Action"
    __openapi_type__ = "app_action"

    def __call__(cls, name=None):
        return create_call_rb(cls.runbook, name=name) if cls.runbook else None

    def assign_targets(cls, parent_entity):
        for task in cls.runbook.tasks:
            if not task.target_any_local_reference:
                task.target_any_local_reference = parent_entity.get_task_target()


class ActionValidator(PropertyValidator, openapi_type="app_action"):
    __default__ = None
    __kind__ = ActionType


def _action(**kwargs):
    name = getattr(ActionType, "__schema_name__")
    bases = (Entity,)
    return ActionType(name, bases, kwargs)


Action = _action()


def _action_create(**kwargs):
    name = str(uuid.uuid4())[:8] + "_" + getattr(ActionType, "__schema_name__")
    name = kwargs.get("name", kwargs.get("__name__", name))
    bases = (Action,)
    return ActionType(name, bases, kwargs)


<<<<<<< HEAD
=======
class GetCallNodes(ast.NodeVisitor):

    # TODO: Need to add validations for unsupported nodes.
    def __init__(self, func_globals, target=None):
        self.task_list = []
        self.all_tasks = []
        self.variables = {}
        self.target = target or None
        self._globals = func_globals or {}.copy()

    def get_objects(self):
        return self.all_tasks, self.variables, self.task_list

    def visit_Call(self, node, return_task=False):
        sub_node = node.func
        while not isinstance(sub_node, ast.Name):
            sub_node = sub_node.value
        py_object = eval(compile(ast.Expression(sub_node), "", "eval"), self._globals)
        if py_object == CalmTask or isinstance(py_object, EntityType):
            task = eval(compile(ast.Expression(node), "", "eval"), self._globals)
            if task is not None and isinstance(task, TaskType):
                if self.target is not None and not task.target_any_local_reference:
                    task.target_any_local_reference = self.target
                if return_task:
                    return task
                self.task_list.append(task)
                self.all_tasks.append(task)
                return
        return self.generic_visit(node)

    def visit_Assign(self, node):
        if not isinstance(node.value, ast.Call):
            return self.generic_visit(node)
        sub_node = node.value.func
        while not isinstance(sub_node, ast.Name):
            sub_node = sub_node.value
        if (
            eval(compile(ast.Expression(sub_node), "", "eval"), self._globals)
            == CalmVariable
        ):
            if len(node.targets) > 1:
                raise ValueError(
                    "not enough values to unpack (expected {}, got 1)".format(
                        len(node.targets)
                    )
                )
            variable_name = node.targets[0].id
            if variable_name in self.variables.keys():
                raise NameError("duplicate variable name {}".format(variable_name))
            variable = eval(
                compile(ast.Expression(node.value), "", "eval"), self._globals
            )
            if isinstance(variable, VariableType):
                variable.name = variable_name
                self.variables[variable_name] = variable
                return
        return self.generic_visit(node)

    def visit_With(self, node):
        parallel_tasks = []
        if len(node.items) > 1:
            raise ValueError(
                "Only a single context is supported in 'with' statements inside the action."
            )
        context = eval(
            compile(ast.Expression(node.items[0].context_expr), "", "eval"),
            self._globals,
        )
        if context.__calm_type__ == "parallel":
            for statement in node.body:
                if not isinstance(statement.value, ast.Call):
                    raise ValueError(
                        "Only calls to 'CalmTask' methods supported inside parallel context."
                    )
                task = self.visit_Call(statement.value, return_task=True)
                if task:
                    parallel_tasks.append(task)
                    self.all_tasks.append(task)
            self.task_list.append(parallel_tasks)
        else:
            raise ValueError(
                "Unsupported context used in 'with' statement inside the action."
            )


>>>>>>> d2689280
class action(metaclass=DescriptorType):
    """
    action descriptor
    """

    def __init__(self, user_func):
        """
        A decorator for generating actions from a function definition.
        Args:
            user_func (function): User defined function
        Returns:
            (Action): Action class
        """

        # Generate the entity names
        self.action_name = user_func.__name__
        self.action_description = user_func.__doc__ or ""
        self.runbook_name = str(uuid.uuid4())[:8] + "_runbook"
        self.dag_name = str(uuid.uuid4())[:8] + "_dag"
        self.user_func = user_func
        self.user_runbook = runbook_create(**{"name": self.runbook_name})
        self.__parsed__ = False

    def __call__(self, name=None):
        return create_call_rb(self.user_runbook, name=name)

    def __get__(self, instance, cls):
        """
        Translate the user defined function to an action.
        Args:
            instance (object): Instance of cls
            cls (Entity): Entity that this action is defined on
        Returns:
            (ActionType): Generated Action class
        """
        if cls is None:
            return self

        if self.__parsed__:
            return self.user_action

        # Get the source code for the user function.
        # Also replace tabs with 4 spaces.
        src = inspect.getsource(self.user_func).replace("\t", "    ")

        # Get the indent since this decorator is used within class definition
        # For this we split the code on newline and count the number of spaces
        # before the @action decorator.
        # src = "    @action\n    def action1():\n    CalmTask.Exec.ssh("Hello World")"
        # The indentation here would be 4.
        padding = src.split("\n")[0].rstrip(" ").split(" ").count("")

        # This recreates the source code without the indentation and the
        # decorator.
        new_src = "\n".join(line[padding:] for line in src.split("\n")[1:])

        # Get all the child tasks by parsing the source code and visiting the
        # ast.Call nodes. ast.Assign nodes become variables.
        node = ast.parse(new_src)
        func_globals = self.user_func.__globals__.copy()
        node_visitor = GetCallNodes(func_globals, target=cls.get_task_target())
        try:
            node_visitor.visit(node)
        except Exception as ex:
            self.__exception__ = ex
            raise
        tasks, variables, task_list = node_visitor.get_objects()
        edges = []
        for from_tasks, to_tasks in zip(task_list, task_list[1:]):
            if not isinstance(from_tasks, list):
                from_tasks = [from_tasks]
            if not isinstance(to_tasks, list):
                to_tasks = [to_tasks]
            for from_task in from_tasks:
                for to_task in to_tasks:
                    edges.append((from_task.get_ref(), to_task.get_ref()))

        # First create the dag
        self.user_dag = dag(
            name=self.dag_name,
            child_tasks=tasks,
            edges=edges,
            target=cls.get_task_target()
            if getattr(cls, "__has_dag_target__", True)
            else None,
        )

        # Modify the user runbook
        self.user_runbook.main_task_local_reference = self.user_dag.get_ref()
        self.user_runbook.tasks = [self.user_dag] + tasks
        self.user_runbook.variables = [variable for variable in variables.values()]

        # System action names
        action_name = self.action_name
        ACTION_TYPE = "user"
        func_name = self.user_func.__name__.lower()
        if func_name.startswith("__") and func_name.endswith("__"):
            SYSTEM = getattr(cls, "ALLOWED_SYSTEM_ACTIONS", {})
            FRAGMENT = getattr(cls, "ALLOWED_FRAGMENT_ACTIONS", {})
            if func_name in SYSTEM:
                ACTION_TYPE = "system"
                action_name = SYSTEM[func_name]
            elif func_name in FRAGMENT:
                ACTION_TYPE = "fragment"
                action_name = FRAGMENT[func_name]

        # Finally create the action
        self.user_action = _action_create(
            **{
                "name": action_name,
                "description": self.action_description,
                "critical": ACTION_TYPE == "system",
                "type": ACTION_TYPE,
                "runbook": self.user_runbook,
            }
        )

        self.__parsed__ = True

        return self.user_action


class parallel:
    __calm_type__ = "parallel"<|MERGE_RESOLUTION|>--- conflicted
+++ resolved
@@ -5,12 +5,7 @@
 from .entity import EntityType, Entity
 from .descriptor import DescriptorType
 from .validator import PropertyValidator
-<<<<<<< HEAD
 from .task import dag, create_call_rb
-=======
-from .variable import VariableType, CalmVariable
-from .task import dag, create_call_rb, CalmTask, TaskType
->>>>>>> d2689280
 from .runbook import runbook_create
 from .node_visitor import GetCallNodes
 
@@ -52,94 +47,6 @@
     return ActionType(name, bases, kwargs)
 
 
-<<<<<<< HEAD
-=======
-class GetCallNodes(ast.NodeVisitor):
-
-    # TODO: Need to add validations for unsupported nodes.
-    def __init__(self, func_globals, target=None):
-        self.task_list = []
-        self.all_tasks = []
-        self.variables = {}
-        self.target = target or None
-        self._globals = func_globals or {}.copy()
-
-    def get_objects(self):
-        return self.all_tasks, self.variables, self.task_list
-
-    def visit_Call(self, node, return_task=False):
-        sub_node = node.func
-        while not isinstance(sub_node, ast.Name):
-            sub_node = sub_node.value
-        py_object = eval(compile(ast.Expression(sub_node), "", "eval"), self._globals)
-        if py_object == CalmTask or isinstance(py_object, EntityType):
-            task = eval(compile(ast.Expression(node), "", "eval"), self._globals)
-            if task is not None and isinstance(task, TaskType):
-                if self.target is not None and not task.target_any_local_reference:
-                    task.target_any_local_reference = self.target
-                if return_task:
-                    return task
-                self.task_list.append(task)
-                self.all_tasks.append(task)
-                return
-        return self.generic_visit(node)
-
-    def visit_Assign(self, node):
-        if not isinstance(node.value, ast.Call):
-            return self.generic_visit(node)
-        sub_node = node.value.func
-        while not isinstance(sub_node, ast.Name):
-            sub_node = sub_node.value
-        if (
-            eval(compile(ast.Expression(sub_node), "", "eval"), self._globals)
-            == CalmVariable
-        ):
-            if len(node.targets) > 1:
-                raise ValueError(
-                    "not enough values to unpack (expected {}, got 1)".format(
-                        len(node.targets)
-                    )
-                )
-            variable_name = node.targets[0].id
-            if variable_name in self.variables.keys():
-                raise NameError("duplicate variable name {}".format(variable_name))
-            variable = eval(
-                compile(ast.Expression(node.value), "", "eval"), self._globals
-            )
-            if isinstance(variable, VariableType):
-                variable.name = variable_name
-                self.variables[variable_name] = variable
-                return
-        return self.generic_visit(node)
-
-    def visit_With(self, node):
-        parallel_tasks = []
-        if len(node.items) > 1:
-            raise ValueError(
-                "Only a single context is supported in 'with' statements inside the action."
-            )
-        context = eval(
-            compile(ast.Expression(node.items[0].context_expr), "", "eval"),
-            self._globals,
-        )
-        if context.__calm_type__ == "parallel":
-            for statement in node.body:
-                if not isinstance(statement.value, ast.Call):
-                    raise ValueError(
-                        "Only calls to 'CalmTask' methods supported inside parallel context."
-                    )
-                task = self.visit_Call(statement.value, return_task=True)
-                if task:
-                    parallel_tasks.append(task)
-                    self.all_tasks.append(task)
-            self.task_list.append(parallel_tasks)
-        else:
-            raise ValueError(
-                "Unsupported context used in 'with' statement inside the action."
-            )
-
-
->>>>>>> d2689280
 class action(metaclass=DescriptorType):
     """
     action descriptor
