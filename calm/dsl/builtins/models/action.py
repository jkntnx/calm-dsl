--- conflicted
+++ resolved
@@ -1,10 +1,5 @@
 import ast
 import inspect
-<<<<<<< HEAD
-import uuid
-from inspect import signature
-=======
->>>>>>> e7a41434
 
 from .entity import EntityType, Entity
 from .descriptor import DescriptorType
@@ -45,12 +40,7 @@
 
 
 def _action_create(**kwargs):
-<<<<<<< HEAD
-    name = getattr(ActionType, "__schema_name__") + "_" + str(uuid.uuid4())[:8]
-    name = kwargs.get("name", kwargs.get("__name__", name))
-=======
     name = kwargs.get("name", kwargs.get("__name__", None))
->>>>>>> e7a41434
     bases = (Action,)
     return ActionType(name, bases, kwargs)
 
@@ -157,16 +147,11 @@
         # Generate the entity names
         self.action_name = user_func.__name__
         self.action_description = user_func.__doc__ or ""
-<<<<<<< HEAD
-        self.runbook_name = runbook_name or str(uuid.uuid4())[:8] + "_runbook"
-        self.dag_name = str(uuid.uuid4())[:8] + "_dag"
-=======
->>>>>>> e7a41434
         self.user_func = user_func
         self.user_runbook = None
 
         # Parse the parameters of function
-        sig = signature(user_func)
+        sig = inspect.signature(user_func)
         display_name = sig.parameters.get("display_name", None)
 
         if display_name and display_name.default != self.action_name:
