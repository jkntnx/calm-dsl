--- conflicted
+++ resolved
@@ -5,14 +5,9 @@
 from .entity import EntityType, Entity
 from .descriptor import DescriptorType
 from .validator import PropertyValidator
-<<<<<<< HEAD
-from .task import dag, create_call_rb
-from .runbook import runbook_create, GetCallNodes
-=======
 from .variable import VariableType, CalmVariable
 from .task import dag, create_call_rb, CalmTask
 from .runbook import runbook_create
->>>>>>> 79be6e82
 
 # Action - Since action, runbook and DAG task are heavily coupled together,
 # the action type behaves as all three.
@@ -52,8 +47,6 @@
     return ActionType(name, bases, kwargs)
 
 
-<<<<<<< HEAD
-=======
 class GetCallNodes(ast.NodeVisitor):
 
     # TODO: Need to add validations for unsupported nodes.
@@ -141,7 +134,6 @@
             )
 
 
->>>>>>> 79be6e82
 class action(metaclass=DescriptorType):
     """
     action descriptor
@@ -208,7 +200,7 @@
         except Exception as ex:
             self.__exception__ = ex
             raise
-        tasks, variables, task_list, _ = node_visitor.get_objects()
+        tasks, variables, task_list = node_visitor.get_objects()
         edges = []
         for from_tasks, to_tasks in zip(task_list, task_list[1:]):
             if not isinstance(from_tasks, list):
