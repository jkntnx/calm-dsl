from collections import OrderedDict
import json
from json import JSONEncoder, JSONDecoder
import sys
from types import MappingProxyType

from ruamel.yaml import YAML, resolver, SafeRepresenter
from calm.dsl.tools import StrictDraft7Validator
from calm.dsl.tools import get_logging_handle
from .schema import get_schema_details
from .utils import get_valid_identifier

LOG = get_logging_handle(__name__)


def _validate(vdict, name, value):

    if name.startswith("__") and name.endswith("__"):
        return value

    try:

        if name not in vdict:
            raise TypeError("Unknown attribute {} given".format(name))
        ValidatorType, is_array = vdict[name]
        if getattr(ValidatorType, "__is_object__", False):
            return ValidatorType.validate(value, is_array)

    except TypeError:

        # Check if value is a variable/action
        types = EntityTypeBase.get_entity_types()
        VariableType = types.get("Variable", None)
        if not VariableType:
            raise TypeError("Variable type not defined")
        DescriptorType = types.get("Descriptor", None)
        if not DescriptorType:
            raise TypeError("Descriptor type not defined")
        if not (
            ("variables" in vdict and isinstance(value, (VariableType,)))
            or ("actions" in vdict and isinstance(type(value), DescriptorType))
        ):
            LOG.debug("Validating object: {}".format(vdict))
            raise

        # Validate and set variable/action
        # get validator for variables/action
        if isinstance(value, VariableType):
            ValidatorType, _ = vdict["variables"]
            # Set name attribute in variable
            setattr(value, "name", name)

        elif isinstance(type(value), DescriptorType):
            ValidatorType = None
        is_array = False

    if ValidatorType is not None:
        ValidatorType.validate(value, is_array)
    return value


class EntityDict(OrderedDict):
    def __init__(self, validators):
        self.validators = validators

    def _validate(self, name, value):
        vdict = self.validators
        return _validate(vdict, name, value)

    def __setitem__(self, name, value):
        value = self._validate(name, value)
        super().__setitem__(name, value)


class EntityTypeBase(type):

    subclasses = {}

    @classmethod
    def get_entity_types(cls):
        return cls.subclasses

    def __init_subclass__(cls, **kwargs):
        super().__init_subclass__(**kwargs)

        if not hasattr(cls, "__schema_name__"):
            raise TypeError("Entity type does not have a schema name")

        schema_name = getattr(cls, "__schema_name__")
        cls.subclasses[schema_name] = cls

        # Handle base case (Entity)
        if not schema_name:
            return

        # Set properties on metaclass by fetching from schema
        (schema_props, validators, defaults, display_map) = get_schema_details(
            schema_name
        )

        # Set validator dict on metaclass for each prop.
        # To be used during __setattr__() to validate props.
        # Look at validate() for details.
        setattr(cls, "__validator_dict__", MappingProxyType(validators))

        # Set defaults which will be used during serialization.
        # Look at json_dumps() for details
        setattr(cls, "__default_attrs__", MappingProxyType(defaults))

        # Attach schema properties to metaclass
        setattr(cls, "__schema_props__", MappingProxyType(schema_props))

        # Attach display map for compile/decompile
        setattr(cls, "__display_map__", MappingProxyType(display_map))


class EntityType(EntityTypeBase):

    __schema_name__ = None
    __openapi_type__ = None

    def validate_dict(cls, entity_dict):
        schema = {"type": "object", "properties": cls.__schema_props__}
        validator = StrictDraft7Validator(schema)
        validator.validate(entity_dict)

    @classmethod
    def to_yaml(mcls, representer, node):
        yaml_tag = resolver.BaseResolver.DEFAULT_MAPPING_TAG
        return representer.represent_mapping(yaml_tag, node.compile())

    @classmethod
    def __prepare__(mcls, name, bases):

        schema_name = mcls.__schema_name__

        # Handle base case (Entity)
        if not schema_name:
            return dict()

        validators = getattr(mcls, "__validator_dict__")

        # Class creation would happen using EntityDict() instead of dict().
        # This is done to add validations to class attrs during class creation.
        # Look at __setitem__ in EntityDict
        return EntityDict(validators)

    def __new__(mcls, name, bases, kwargs):

        if not isinstance(kwargs, EntityDict):
            entitydict = mcls.__prepare__(name, bases)
            for k, v in kwargs.items():
                entitydict[k] = v
        else:
            entitydict = kwargs

        cls = super().__new__(mcls, name, bases, entitydict)

        openapi_type = getattr(mcls, "__openapi_type__")
        setattr(cls, "__kind__", openapi_type)

        for k, v in cls.get_default_attrs().items():
            # Check if attr was set during class creation
            # else - set default value
            if not hasattr(cls, k):
                setattr(cls, k, v)

        return cls

    @classmethod
    def validate(mcls, name, value):
        if hasattr(mcls, "__validator_dict__"):
            vdict = mcls.__validator_dict__
            return _validate(vdict, name, value)

    def __setattr__(cls, name, value):

        # Validate attribute
        value = cls.validate(name, value)

        # Set attribute
        super().__setattr__(name, value)

    def __str__(cls):
        return cls.__name__

    def __repr__(cls):
        return cls.__name__

    def get_user_attrs(cls):
        types = EntityTypeBase.get_entity_types()
        ActionType = types.get("Action", None)
        VariableType = types.get("Variable", None)
        DescriptorType = types.get("Descriptor", None)
        user_attrs = {}
        for name, value in cls.__dict__.items():
            if (
                name.startswith("__")
                and name.endswith("__")
                and not isinstance(value, (VariableType, ActionType))
                and not isinstance(type(value), DescriptorType)
            ):
                continue
            user_attrs[name] = getattr(cls, name, value)

        return user_attrs

    @classmethod
    def get_default_attrs(mcls):
        ret = {}
        default_attrs = getattr(mcls, "__default_attrs__", {}) or {}

        for key, value in default_attrs.items():
            ret[key] = value()

        # return a deepcopy, this dict or it's contents should NEVER be modified
        return ret

    @classmethod
    def update_attrs(mcls, attrs):

        if not hasattr(mcls, "__validator_dict__"):
            return

        vdict = getattr(mcls, "__validator_dict__")
        if "variables" not in vdict and "actions" not in vdict:
            return

        # Variables and actions have [] as defaults.
        # As this list can be modified/extended here,
        # make a copy of variables and actions
        attrs["variables"] = list(attrs.get("variables", []))
        if "actions" in vdict:
            attrs["actions"] = list(attrs.get("actions", []))

        types = EntityTypeBase.get_entity_types()
        ActionType = types.get("Action", None)
        VariableType = types.get("Variable", None)
        DescriptorType = types.get("Descriptor", None)

        # Update list of variables with given class-level variables
        del_keys = []
        for key, value in attrs.items():
            if key not in vdict:
                if isinstance(value, ActionType):
                    attr_name = "actions"
                elif isinstance(value, VariableType):
                    attr_name = "variables"
                elif isinstance(value.__class__, DescriptorType):
                    exception = getattr(value, "__exception__", None)
                    if exception:
                        raise exception
                else:
                    raise TypeError(
                        "Field {} has value of type {} ".format(key, type(value))
                        + "but it is not handled for this entity"
                    )
                attrs[attr_name].append(value)
                del_keys.append(key)

        # Delete attrs
        for k in del_keys:
            attrs.pop(k)

    def get_all_attrs(cls):
        default_attrs = cls.get_default_attrs()
        user_attrs = cls.get_user_attrs()

        # Merge both attrs. Overwrite user attrs on default attrs
        return {**default_attrs, **user_attrs}

    def compile(cls):

        attrs = cls.get_all_attrs()
        cls.update_attrs(attrs)

        # convert keys to api schema
        cdict = {}
        display_map = getattr(type(cls), "__display_map__")
        for k, v in attrs.items():
            if getattr(v, "__is_object__", False):
                cdict.setdefault(display_map[k], v.compile(cls))
            cdict.setdefault(display_map[k], v)

        # Add name & description if present
        if "name" in cdict and cdict["name"] == "":
            cdict["name"] = cls.__name__

        if "description" in cdict and cdict["description"] == "":
            cdict["description"] = cls.__doc__ if cls.__doc__ else ""

        # Send cls name if it is different from cdict["name"] for round trip
        if "description" in cdict and cdict["name"] != str(cls):
            cdict["description"] = '{{"dsl_class_name":"{}"}}\n{}'.format(
                str(cls), cdict["description"]
            )

        # Add extra info for roundtrip
        # TODO - remove during serialization before sending to server
        # cdict['__kind__'] = cls.__kind__

        return cdict

    @classmethod
    def decompile(mcls, cdict):

        # Remove extra info
<<<<<<< HEAD
        name = get_valid_identifier(cdict.get("name", mcls.__schema_name__))
=======
        name = cdict.get("name", mcls.__schema_name__)
>>>>>>> 55ed5324
        description = cdict.pop("description", None)
        # kind = cdict.pop('__kind__')

        dsl_class_name = name
        if description is not None:
            if description.find("\n") != -1:
                data = description.split("\n")
                try:
                    dsl_dict = json.loads(data[0])
                    dsl_class_name = get_valid_identifier(dsl_dict["dsl_class_name"])
                    description = "\n".join(data[1:])
                except Exception:
                    pass

        # Impose validation for valid identifier
        dsl_class_name = get_valid_identifier(dsl_class_name)

        # Convert attribute names to x-calm-dsl-display-name, if given
        attrs = {}
        display_map = getattr(mcls, "__display_map__")
        display_map = {v: k for k, v in display_map.items()}

        for k, v in cdict.items():
            # case for uuid, editables
            if not display_map.get(k, None):
                continue
            attrs.setdefault(display_map[k], v)

        validator_dict = getattr(mcls, "__validator_dict__")
        for k, v in attrs.items():
            validator, is_array = validator_dict[k]

            if hasattr(validator, "__kind__"):
                entity_type = validator.__kind__
                if entity_type.__name__ == "ProviderSpecType":
                    from .provider_spec import provider_spec  # TODO improve it

                    attrs[k] = provider_spec(v)
                    continue

            else:
                # Object Dict
                entity_type = validator

            new_value = None
            if hasattr(entity_type, "decompile"):
                if is_array:
                    new_value = []
                    if not isinstance(v, list):
                        raise TypeError("Value {} is not of type list".format(v))

                    for val in v:
                        new_value.append(entity_type.decompile(val))

                else:
                    new_value = entity_type.decompile(v)

            else:
                # validation for existing classes(str, dict etc.)
                if is_array:
                    new_value = []
                    for val in v:
                        if not isinstance(val, entity_type):
                            raise TypeError(
                                "Value {} is not of type {}".format(val, entity_type)
                            )

                        new_value.append(entity_type(val))

                else:
                    new_value = entity_type(v)

            attrs[k] = new_value

        # Create new class based on type

<<<<<<< HEAD
        cls = mcls(name, (Entity,), attrs)
=======
        cls = mcls(dsl_class_name, (Entity,), attrs)
>>>>>>> 55ed5324
        cls.__doc__ = description

        return cls

    def json_dumps(cls, pprint=False, sort_keys=False):

        dump = json.dumps(
            cls,
            cls=EntityJSONEncoder,
            sort_keys=sort_keys,
            indent=4 if pprint else None,
            separators=(",", ": ") if pprint else (",", ":"),
        )

        # Add newline for pretty print
        return dump + "\n" if pprint else dump

    def json_loads(cls, data):
        return json.loads(data, cls=EntityJSONDecoder)

    def yaml_dump(cls, stream=sys.stdout):
        class MyRepresenter(SafeRepresenter):
            def ignore_aliases(self, data):
                return True

        yaml = YAML(typ="safe")
        yaml.default_flow_style = False
        yaml.Representer = MyRepresenter

        types = EntityTypeBase.get_entity_types()

        for _, t in types.items():
            yaml.register_class(t)

        yaml.indent(mapping=2, sequence=4, offset=2)
        yaml.dump(cls, stream=stream)

    def get_ref(cls, kind=None):
        types = EntityTypeBase.get_entity_types()
        ref = types.get("Ref")
        if not ref:
            return
        name = getattr(ref, "__schema_name__")
        bases = (Entity,)
        if ref:
            attrs = {}
            if isinstance(cls, ref):
                # As ref objects do not have display_name attribute
                attrs["name"] = getattr(cls, "name", "")
            else:
                # Service, Packages etc. classes have display_name attribute
                attrs["name"] = getattr(cls, "display_name", "")

            if not attrs["name"]:
                attrs["name"] = str(cls)
            attrs["kind"] = kind or getattr(cls, "__kind__")
        return ref(name, bases, attrs)

    def get_dict(cls):
        return json.loads(cls.json_dumps())


class Entity(metaclass=EntityType):
    pass


class EntityJSONEncoder(JSONEncoder):
    def default(self, cls):

        if not hasattr(cls, "__kind__"):
            return super().default(cls)

        return cls.compile()


class EntityJSONDecoder(JSONDecoder):
    def __init__(self, *args, **kwargs):
        super().__init__(object_hook=self.object_hook, *args, **kwargs)

    def object_hook(self, attrs):

        if "__kind__" not in attrs:
            return attrs

        kind = attrs["__kind__"]
        types = EntityTypeBase.get_entity_types()

        Type = types.get(kind, None)
        if not Type:
            raise TypeError("Unknown entity type {} given".format(kind))

        return Type.decompile(attrs)<|MERGE_RESOLUTION|>--- conflicted
+++ resolved
@@ -305,11 +305,7 @@
     def decompile(mcls, cdict):
 
         # Remove extra info
-<<<<<<< HEAD
-        name = get_valid_identifier(cdict.get("name", mcls.__schema_name__))
-=======
         name = cdict.get("name", mcls.__schema_name__)
->>>>>>> 55ed5324
         description = cdict.pop("description", None)
         # kind = cdict.pop('__kind__')
 
@@ -386,11 +382,7 @@
 
         # Create new class based on type
 
-<<<<<<< HEAD
-        cls = mcls(name, (Entity,), attrs)
-=======
         cls = mcls(dsl_class_name, (Entity,), attrs)
->>>>>>> 55ed5324
         cls.__doc__ = description
 
         return cls
