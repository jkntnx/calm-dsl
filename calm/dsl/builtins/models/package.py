--- conflicted
+++ resolved
@@ -150,11 +150,7 @@
 
 
 def package(**kwargs):
-<<<<<<< HEAD
-    name = kwargs.get("display_name") or getattr(PackageType, "__schema_name__")
-=======
-    name = kwargs.get("name", None)
->>>>>>> e7a41434
+    name = kwargs.get("display_name", None) or kwargs.get("name", None)
     bases = (Entity,)
     return PackageType(name, bases, kwargs)
 
