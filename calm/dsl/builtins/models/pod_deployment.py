from .entity import Entity
from .validator import PropertyValidator
from .deployment import DeploymentType
from .published_service import published_service
from .service import service
from .package import package
from .substrate import substrate
from .ref import ref
from .deployment import deployment

# PODDeployment

# Note parent class of PODDeploymentType is DeploymentType
# As deployments in profile class need to be of same type
# For macros of container, Use:
<<<<<<< HEAD
#   "{}_{}_{}".format(dep.name, container_name, "Service"),
=======
#   "{}_{}_{}_{}".format(dep.name, container_name, "Service", container_ind),
>>>>>>> eaf8c431


class PODDeploymentType(DeploymentType):
    __schema_name__ = "PODDeployment"
    __openapi_type__ = "app_pod_deployment"

    def get_ref(cls, kind=None):
        """Note: app_blueprint_deployment kind to be used for pod deployment"""
        return super().get_ref(kind="app_blueprint_deployment")

    def extract_deployment(cls):
        """ extract service, packages etc. from service and deployment spec"""

        service_definition_list = []
        package_definition_list = []
        substrate_definition_list = []
        published_service_definition_list = []
        deployment_definition_list = []

        pub_service_name = cls.__name__ + "Published_Service"
        ps_options = {"type": "PROVISION_K8S_SERVICE"}
        ps_options = {**ps_options, **cls.service_spec}

        ps = published_service(name=pub_service_name, options=ps_options)
        published_service_definition_list.append(ps)

        containers_list = cls.deployment_spec["spec"]["template"]["spec"].pop(
            "containers", None
        )

        package_references = []
        for ind, container in enumerate(containers_list):
            img = container.pop("image", "")
            img_pull_policy = container.pop("imagePullPolicy", None)

            container_name = container["name"]

            s = service(
<<<<<<< HEAD
                name="{}_{}_{}".format(cls.__name__, container_name, "Service",),
=======
                name="{}_{}_{}_{}".format(cls.__name__, container_name, "Service", str(ind)),
>>>>>>> eaf8c431
                container_spec=container,
            )

            if img_pull_policy:
                image_spec = {"image": img, "imagePullPolicy": img_pull_policy}

            else:
                image_spec = {"image": img}

            p = package(
<<<<<<< HEAD
                name="{}_{}_{}".format(cls.__name__, container_name, "Package"),
=======
                name="{}_{}_{}_{}".format(cls.__name__, container_name, "Package", str(ind)),
>>>>>>> eaf8c431
                image_spec=image_spec,
                type="K8S_IMAGE",
            )
            p.services = [ref(s)]
            package_references.append(ref(p))

            # Storing services and packages to serivce list
            service_definition_list.append(s)
            package_definition_list.append(p)

        sub_provider_spec = cls.deployment_spec["spec"].pop("template", {})
        sub_provider_spec = {**({"type": "PROVISION_K8S_POD"}), **sub_provider_spec}
        sub = substrate(
<<<<<<< HEAD
            name="{}_{}_{}".format(cls.__name__, container_name, "Substrate"),
=======
            name="{}_{}_{}_{}".format(cls.__name__, container_name, "Substrate", str(ind)),
>>>>>>> eaf8c431
            provider_type="K8S_POD",
            provider_spec=sub_provider_spec,
        )

        substrate_definition_list.append(sub)

        dep_options = {"type": "PROVISION_K8S_DEPLOYMENT"}
        dep_options = {**dep_options, **(cls.deployment_spec)}
        d = deployment(
            name=cls.__name__,  # Dependecies depends on this name
            options=dep_options,
            type="K8S_DEPLOYMENT",
            max_replicas="100",
        )

        d.published_services = [ref(ps)]
        d.packages = package_references
        d.substrate = ref(sub)
        d.dependencies = getattr(cls, "dependencies")

        deployment_definition_list.append(d)

        return {
            "service_definition_list": service_definition_list,
            "package_definition_list": package_definition_list,
            "substrate_definition_list": substrate_definition_list,
            "published_service_definition_list": published_service_definition_list,
            "deployment_definition_list": deployment_definition_list,
        }


class PODDeploymentValidator(PropertyValidator, openapi_type="app_pod_deployment"):
    __default__ = None
    __kind__ = PODDeploymentType


def pod_deployment(**kwargs):
    name = kwargs.get("name") or getattr(PODDeploymentType, "__schema_name__")
    bases = (Entity,)
    return PODDeploymentType(name, bases, kwargs)


PODDeployment = pod_deployment()<|MERGE_RESOLUTION|>--- conflicted
+++ resolved
@@ -13,11 +13,7 @@
 # Note parent class of PODDeploymentType is DeploymentType
 # As deployments in profile class need to be of same type
 # For macros of container, Use:
-<<<<<<< HEAD
 #   "{}_{}_{}".format(dep.name, container_name, "Service"),
-=======
-#   "{}_{}_{}_{}".format(dep.name, container_name, "Service", container_ind),
->>>>>>> eaf8c431
 
 
 class PODDeploymentType(DeploymentType):
@@ -56,11 +52,7 @@
             container_name = container["name"]
 
             s = service(
-<<<<<<< HEAD
                 name="{}_{}_{}".format(cls.__name__, container_name, "Service",),
-=======
-                name="{}_{}_{}_{}".format(cls.__name__, container_name, "Service", str(ind)),
->>>>>>> eaf8c431
                 container_spec=container,
             )
 
@@ -71,11 +63,7 @@
                 image_spec = {"image": img}
 
             p = package(
-<<<<<<< HEAD
                 name="{}_{}_{}".format(cls.__name__, container_name, "Package"),
-=======
-                name="{}_{}_{}_{}".format(cls.__name__, container_name, "Package", str(ind)),
->>>>>>> eaf8c431
                 image_spec=image_spec,
                 type="K8S_IMAGE",
             )
@@ -89,11 +77,7 @@
         sub_provider_spec = cls.deployment_spec["spec"].pop("template", {})
         sub_provider_spec = {**({"type": "PROVISION_K8S_POD"}), **sub_provider_spec}
         sub = substrate(
-<<<<<<< HEAD
             name="{}_{}_{}".format(cls.__name__, container_name, "Substrate"),
-=======
-            name="{}_{}_{}_{}".format(cls.__name__, container_name, "Substrate", str(ind)),
->>>>>>> eaf8c431
             provider_type="K8S_POD",
             provider_spec=sub_provider_spec,
         )
