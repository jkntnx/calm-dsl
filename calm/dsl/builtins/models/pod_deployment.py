from .entity import Entity
from .validator import PropertyValidator
from .deployment import DeploymentType
from .published_service import published_service
from .service import service
from .package import package
from .substrate import substrate
from .ref import ref
from .deployment import deployment
from .action import action
from inspect import signature

# PODDeployment

# Note parent class of PODDeploymentType is DeploymentType
# As deployments in profile class need to be of same type
# For macros of container, Use:
#   "{}_{}_{}".format(dep.name, container_name, "Service"),


class PODDeploymentType(DeploymentType):
    __schema_name__ = "PODDeployment"
    __openapi_type__ = "app_pod_deployment"

    def get_ref(cls, kind=None):
        """Note: app_blueprint_deployment kind to be used for pod deployment"""
        return super().get_ref(kind="app_blueprint_deployment")

    def extract_deployment(cls):
        """ extract service, packages etc. from service and deployment spec"""

        service_definition_list = []
        package_definition_list = []
        substrate_definition_list = []
        published_service_definition_list = []
        deployment_definition_list = []

        pub_service_name = cls.__name__ + "Published_Service"
        if "apiVersion" in cls.service_spec:
            del cls.service_spec["apiVersion"]
        if "kind" in cls.service_spec:
            del cls.service_spec["kind"]
        ps_options = {"type": "PROVISION_K8S_SERVICE"}
        ps_options = {**ps_options, **cls.service_spec}

        ps = published_service(name=pub_service_name, options=ps_options)
        published_service_definition_list.append(ps)

        containers_list = cls.deployment_spec["spec"]["template"]["spec"].pop(
            "containers", None
        )

<<<<<<< HEAD
        if len(containers_list) != len(cls.containers):
            raise Exception(
                "No. of container services does not match k8s deployment spec"
            )
=======
>>>>>>> ef1e394c
        container_action_map = {}

        for key, value in cls.__dict__.items():
            if (isinstance(value, action)):
                sig = signature(value.user_func)
                sig_paramter = sig.parameters.get('container_name', None)
                if not sig_paramter:
                    raise Exception("container name not supplied action {}". format(key))

                container_name = sig_paramter.default
                if container_action_map.get(container_name, None):
                    container_action_map[container_name].append((key, value))
                else:
                    container_action_map[container_name] = [(key, value)]

        package_references = []
        for ind, container in enumerate(containers_list):
            img = container.pop("image", "")
            img_pull_policy = container.pop("imagePullPolicy", None)

            container_name = container["name"].replace("-", "")

            s = cls.containers[ind]
            s.container_spec = container

            if container_action_map.get(container_name, None):
                for service_action in container_action_map[container_name]:
                    (name, func) = service_action
                    setattr(s, name, func)

            if container_action_map.get(container_name, None):
                for service_action in container_action_map[container_name]:
                    (name, func) = service_action
                    setattr(s, name, func)

            if img_pull_policy:
                image_spec = {"image": img, "imagePullPolicy": img_pull_policy}

            else:
                image_spec = {"image": img}

            p = package(
                name="{}_{}_{}".format(cls.__name__, container_name, "Package"),
                image_spec=image_spec,
                type="K8S_IMAGE",
            )
            p.services = [ref(s)]
            package_references.append(ref(p))

            # Storing services and packages to serivce list
            service_definition_list.append(s)
            package_definition_list.append(p)

        sub_provider_spec = cls.deployment_spec["spec"].pop("template", {})
        sub_provider_spec = {**({"type": "PROVISION_K8S_POD"}), **sub_provider_spec}
        sub = substrate(
            name="{}_{}_{}".format(cls.__name__, container_name, "Substrate"),
            provider_type="K8S_POD",
            provider_spec=sub_provider_spec,
        )

        substrate_definition_list.append(sub)

        dep_options = {"type": "PROVISION_K8S_DEPLOYMENT"}
        if "apiVersion" in cls.deployment_spec:
            del cls.deployment_spec["apiVersion"]
        if "kind" in cls.deployment_spec:
            del cls.deployment_spec["kind"]
        dep_options = {**dep_options, **(cls.deployment_spec)}
        d = deployment(
            name=cls.__name__,  # Dependecies depends on this name
            options=dep_options,
            type="K8S_DEPLOYMENT",
            max_replicas="100",
        )

        d.published_services = [ref(ps)]
        d.packages = package_references
        d.substrate = ref(sub)
        d.dependencies = getattr(cls, "dependencies")

        deployment_definition_list.append(d)

        return {
            "service_definition_list": service_definition_list,
            "package_definition_list": package_definition_list,
            "substrate_definition_list": substrate_definition_list,
            "published_service_definition_list": published_service_definition_list,
            "deployment_definition_list": deployment_definition_list,
        }


class PODDeploymentValidator(PropertyValidator, openapi_type="app_pod_deployment"):
    __default__ = None
    __kind__ = PODDeploymentType


def pod_deployment(**kwargs):
    name = kwargs.get("name") or getattr(PODDeploymentType, "__schema_name__")
    bases = (Entity,)
    return PODDeploymentType(name, bases, kwargs)


PODDeployment = pod_deployment()<|MERGE_RESOLUTION|>--- conflicted
+++ resolved
@@ -50,13 +50,10 @@
             "containers", None
         )
 
-<<<<<<< HEAD
         if len(containers_list) != len(cls.containers):
             raise Exception(
                 "No. of container services does not match k8s deployment spec"
             )
-=======
->>>>>>> ef1e394c
         container_action_map = {}
 
         for key, value in cls.__dict__.items():
