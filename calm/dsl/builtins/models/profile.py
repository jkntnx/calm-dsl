from .entity import EntityType, Entity
from .validator import PropertyValidator


# Profile


class ProfileType(EntityType):
    __schema_name__ = "Profile"
    __openapi_type__ = "app_profile"
    __has_dag_target__ = False

    def get_task_target(cls):
        return


class ProfileValidator(PropertyValidator, openapi_type="app_profile"):
    __default__ = None
    __kind__ = ProfileType


def profile(**kwargs):
<<<<<<< HEAD
    name = kwargs.get("display_name") or getattr(ProfileType, "__schema_name__")
=======
    name = kwargs.get("name", None)
>>>>>>> e7a41434
    bases = (Entity,)
    return ProfileType(name, bases, kwargs)


Profile = profile()<|MERGE_RESOLUTION|>--- conflicted
+++ resolved
@@ -20,11 +20,7 @@
 
 
 def profile(**kwargs):
-<<<<<<< HEAD
-    name = kwargs.get("display_name") or getattr(ProfileType, "__schema_name__")
-=======
-    name = kwargs.get("name", None)
->>>>>>> e7a41434
+    name = kwargs.get("display_name", None) or kwargs.get("name", None)
     bases = (Entity,)
     return ProfileType(name, bases, kwargs)
 
