from .entity import EntityType, Entity
from .validator import PropertyValidator


# Service


class PublishedServiceType(EntityType):
    __schema_name__ = "PublishedService"
    __openapi_type__ = "app_published_service"

    def get_task_target(cls):
        return cls.get_ref()


class PublishedServiceValidator(
    PropertyValidator, openapi_type="app_published_service"
):
    __default__ = None
    __kind__ = PublishedServiceType


def published_service(**kwargs):
<<<<<<< HEAD
    name = kwargs.get("display_name") or getattr(PublishedServiceType, "__schema_name__")
=======
    name = kwargs.get("name", None)
>>>>>>> e7a41434
    bases = (Entity,)
    return PublishedServiceType(name, bases, kwargs)


PublishedService = published_service()<|MERGE_RESOLUTION|>--- conflicted
+++ resolved
@@ -21,11 +21,7 @@
 
 
 def published_service(**kwargs):
-<<<<<<< HEAD
-    name = kwargs.get("display_name") or getattr(PublishedServiceType, "__schema_name__")
-=======
-    name = kwargs.get("name", None)
->>>>>>> e7a41434
+    name = kwargs.get("display_name", None) or kwargs.get("name", None)
     bases = (Entity,)
     return PublishedServiceType(name, bases, kwargs)
 
