--- conflicted
+++ resolved
@@ -1,11 +1,8 @@
-<<<<<<< HEAD
 import ast
 import inspect
 import uuid
 
 from .task import dag
-=======
->>>>>>> 84d9e32a
 from .entity import EntityType, Entity
 from .endpoint import EndpointType
 from .credential import CredentialType
@@ -38,12 +35,8 @@
 
 
 def runbook_create(**kwargs):
-<<<<<<< HEAD
-
-    # This follows UI naming convention for runbooks
-    name = str(uuid.uuid4())[:8] + "_" + getattr(RunbookType, "__schema_name__")
-    name = kwargs.get("name", kwargs.get("__name__", name))
-    bases = (Runbook,)
+    name = kwargs.get("name", kwargs.get("__name__", None))
+    bases = (Entity,)
     return RunbookType(name, bases, kwargs)
 
 
@@ -191,9 +184,4 @@
             return self.runbook
 
         else:
-            return self.user_runbook
-=======
-    name = kwargs.get("name", kwargs.get("__name__", None))
-    bases = (Entity,)
-    return RunbookType(name, bases, kwargs)
->>>>>>> 84d9e32a
+            return self.user_runbook