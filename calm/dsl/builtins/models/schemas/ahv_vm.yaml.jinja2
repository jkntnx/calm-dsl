--- conflicted
+++ resolved
@@ -82,15 +82,12 @@
             default: SCSI
   disk_size_mib:
     type: integer
-<<<<<<< HEAD
-  uuid:
-    type: string
-=======
     default: 0
   bootable:
     type: boolean
     default: False
->>>>>>> eed2d627
+  uuid:
+    type: string
 
 {%- endmacro %}
 
