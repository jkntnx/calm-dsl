from .entity import EntityType, Entity, EntityDict
from .validator import PropertyValidator


# Substrate


class SubstrateDict(EntityDict):
    @staticmethod
    def pre_validate(vdict, name, value):
        if name == "readiness_probe":
            if isinstance(value, dict):
                rp_validator, is_array = vdict[name]
                rp_cls_type = rp_validator.get_kind()
                return rp_cls_type(None, (Entity,), value)

        return value


class SubstrateType(EntityType):
    __schema_name__ = "Substrate"
    __openapi_type__ = "app_substrate"
    __prepare_dict__ = SubstrateDict

    ALLOWED_FRAGMENT_ACTIONS = {
        "__pre_create__": "pre_action_create",
        "__post_delete__": "post_action_delete",
    }

    def compile(cls):

        cdict = super().compile()

        readiness_probe = {}
        if "readiness_probe" in cdict and cdict["readiness_probe"]:
            readiness_probe = cdict["readiness_probe"]
            if hasattr(readiness_probe, "compile"):
                readiness_probe = readiness_probe.compile()

        if cdict["type"] == "AHV_VM":
            if not readiness_probe:
                readiness_probe = {
                    "address": "@@{platform.status.resources.nic_list[0].ip_endpoint_list[0].ip}@@",
                    "disable_readiness_probe": False,
                    "delay_secs": "0",
                    "connection_type": "SSH",
                    "connection_port": 22,
                    "connection_protocol": "",
                }
                if "os_type" in cdict and cdict["os_type"] == "Windows":
                    readiness_probe["connection_type"] = "POWERSHELL"
                    readiness_probe["connection_port"] = 5985
                    readiness_probe["connection_protocol"] = "http"
            elif not readiness_probe.get("address"):
                readiness_probe[
                    "address"
                ] = "@@{platform.status.resources.nic_list[0].ip_endpoint_list[0].ip}@@"

        elif cdict["type"] == "EXISTING_VM":
            if not readiness_probe:
                readiness_probe = {
                    "address": "@@{ip_address}@@",
                    "disable_readiness_probe": False,
                    "delay_secs": "0",
                    "connection_type": "SSH",
                    "connection_port": 22,
                    "connection_protocol": "",
                }
                if "os_type" in cdict and cdict["os_type"] == "Windows":
                    readiness_probe["connection_type"] = "POWERSHELL"
                    readiness_probe["connection_port"] = 5985
                    readiness_probe["connection_protocol"] = "http"
            elif not readiness_probe.get("address"):
                readiness_probe["address"] = "@@{ip_address}@@"

        elif cdict["type"] == "AWS_VM":
            if not readiness_probe:
                readiness_probe = {
                    "address": "@@{public_ip_address}@@",
                    "disable_readiness_probe": False,
                    "delay_secs": "60",
                    "connection_type": "SSH",
                    "connection_port": 22,
                    "connection_protocol": "",
                }
                if "os_type" in cdict and cdict["os_type"] == "Windows":
                    readiness_probe["connection_type"] = "POWERSHELL"
                    readiness_probe["connection_port"] = 5985
                    readiness_probe["connection_protocol"] = "http"
            elif not readiness_probe.get("address"):
                readiness_probe["address"] = "@@{public_ip_address}@@"

        elif cdict["type"] == "K8S_POD":  # Never used (Omit after discussion)
            readiness_probe = {
                "address": "",
                "disable_readiness_probe": False,
                "delay_secs": "60",
                "connection_type": "SSH",
                "connection_port": 22,
                "retries": "5",
            }
            cdict.pop("editables", None)

        elif cdict["type"] == "AZURE_VM":
            if not readiness_probe:
                readiness_probe = {
                    "connection_type": "SSH",
                    "retries": "5",
                    "connection_protocol": "",
                    "connection_port": 22,
                    "address": "@@{platform.publicIPAddressList[0]}@@",
                    "delay_secs": "60",
                    "disable_readiness_probe": False,
                }

                if "os_type" in cdict and cdict["os_type"] == "Windows":
                    readiness_probe["connection_type"] = "POWERSHELL"
                    readiness_probe["connection_port"] = 5985
                    readiness_probe["connection_protocol"] = "http"
            elif not readiness_probe.get("address"):
                readiness_probe["address"] = "@@{platform.publicIPAddressList[0]}@@"

        elif cdict["type"] == "VMWARE_VM":
            if not readiness_probe:
                readiness_probe = {
                    "connection_type": "SSH",
                    "retries": "5",
                    "connection_protocol": "",
                    "connection_port": 22,
                    "address": "@@{platform.ipAddressList[0]}@@",
                    "delay_secs": "60",
                    "disable_readiness_probe": False,
                }

                if "os_type" in cdict and cdict["os_type"] == "Windows":
                    readiness_probe["connection_type"] = "POWERSHELL"
                    readiness_probe["connection_port"] = 5985
                    readiness_probe["connection_protocol"] = "http"
            elif not readiness_probe.get("address"):
                readiness_probe["address"] = "@@{platform.ipAddressList[0]}@@"

        elif cdict["type"] == "GCP_VM":
            if not readiness_probe:
                readiness_probe = {
                    "connection_type": "SSH",
                    "retries": "5",
                    "connection_protocol": "",
                    "disable_readiness_probe": False,
                    "address": "@@{platform.networkInterfaces[0].networkIP}@@",
                    "delay_secs": "0",
                    "connection_port": 22,
                }

                if "os_type" in cdict and cdict["os_type"] == "Windows":
                    readiness_probe["connection_type"] = "POWERSHELL"
                    readiness_probe["connection_port"] = 5985
                    readiness_probe["connection_protocol"] = "http"
            elif not readiness_probe.get("address"):
                readiness_probe[
                    "address"
                ] = "@@{platform.networkInterfaces[0].networkIP}@@"
        else:
            raise Exception("Un-supported vm type :{}".format(cdict["type"]))

<<<<<<< HEAD
        # Pop cred from readiness_probe when it is None
        cred = readiness_probe.get("login_credential_local_reference")
        if not cred:
            readiness_probe.pop("login_credential_local_reference", None)

        cdict["readiness_probe"] = readiness_probe
=======
        # Modifying the editable object
        provider_spec_editables = cdict.pop("editables", {})
        cdict["editables"] = {}
>>>>>>> b91ba9c1

        if provider_spec_editables:
            cdict["editables"]["create_spec"] = provider_spec_editables

        # Popping out the editables from readiness_probe
        readiness_probe_editables = readiness_probe.pop("editables_list", [])
        if readiness_probe_editables:
            cdict["editables"]["readiness_probe"] = {
                k: True for k in readiness_probe_editables
            }

        cdict["readiness_probe"] = readiness_probe
        return cdict

    def get_task_target(cls):
        return cls.get_ref()


class SubstrateValidator(PropertyValidator, openapi_type="app_substrate"):
    __default__ = None
    __kind__ = SubstrateType


def substrate(**kwargs):
    name = kwargs.get("display_name", None) or kwargs.get("name", None)
    bases = (Entity,)
    return SubstrateType(name, bases, kwargs)


Substrate = substrate()<|MERGE_RESOLUTION|>--- conflicted
+++ resolved
@@ -162,18 +162,9 @@
         else:
             raise Exception("Un-supported vm type :{}".format(cdict["type"]))
 
-<<<<<<< HEAD
-        # Pop cred from readiness_probe when it is None
-        cred = readiness_probe.get("login_credential_local_reference")
-        if not cred:
-            readiness_probe.pop("login_credential_local_reference", None)
-
-        cdict["readiness_probe"] = readiness_probe
-=======
         # Modifying the editable object
         provider_spec_editables = cdict.pop("editables", {})
         cdict["editables"] = {}
->>>>>>> b91ba9c1
 
         if provider_spec_editables:
             cdict["editables"]["create_spec"] = provider_spec_editables
