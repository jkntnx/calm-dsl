import uuid
import os
import sys

from .entity import EntityType, Entity
from .validator import PropertyValidator
from .ref import RefType
from .task_input import TaskInputType
from .variable import CalmVariable
from calm.dsl.tools import get_logging_handle

<<<<<<< HEAD
EXIT_CONDITION_MAP = {
    "SUCCESS": "on_success",
    "FAILURE": "on_failure",
    "DONT_CARE": "dont_care"
}

=======
LOG = get_logging_handle(__name__)
>>>>>>> 866c5218

# Task


class TaskType(EntityType):
    __schema_name__ = "Task"
    __openapi_type__ = "app_task"

    def compile(cls):
        cdict = super().compile()
        if (cdict.get("target_any_local_reference", None) or None) is None:
            cdict.pop("target_any_local_reference", None)
        return cdict


class TaskValidator(PropertyValidator, openapi_type="app_task"):
    __default__ = None
    __kind__ = TaskType


def _task(**kwargs):
    name = getattr(TaskType, "__schema_name__")
    bases = (Entity,)
    return TaskType(name, bases, kwargs)


Task = _task()


def _get_target_ref(target):
    """
    Get the target reference. Converts target to a ref if it is an entity.
    Args:
        target (Entity/Ref): Entity/Ref that is the target for this task
    Returns:
        (Ref): Target reference
    """
    if target is not None:
        if not isinstance(target, RefType) and isinstance(target, EntityType):
            target = target.get_ref()
    return target


def _task_create(**kwargs):
    name = kwargs.get("name", kwargs.pop("__name__", None))
    if name is None:
        name = getattr(TaskType, "__schema_name__") + "_" + str(uuid.uuid4())[:8]
        kwargs["name"] = name
    bases = (Task,)
    return TaskType(name, bases, kwargs)


def create_call_rb(runbook, target=None, name=None):
    kwargs = {
        "name": name
        or "Call_Runbook_task_for_{}__{}".format(runbook.name, str(uuid.uuid4())[:8]),
        "type": "CALL_RUNBOOK",
        "attrs": {"runbook_reference": runbook.get_ref()},
    }
    if target is not None:
        kwargs["target_any_local_reference"] = _get_target_ref(target)
    else:
        main_dag = [
            task
            for task in runbook.tasks
            if task.name == runbook.main_task_local_reference.name
        ][0]
        kwargs["target_any_local_reference"] = main_dag.target_any_local_reference

    return _task_create(**kwargs)


def _exec_create(
    script_type, script=None, filename=None, name=None,
    target=None, cred=None, depth=2
):
    if script is not None and filename is not None:
        raise ValueError(
            "Only one of script or filename should be given for exec task "
            + (name or "")
        )

    if filename is not None:
        file_path = os.path.join(
            os.path.dirname(sys._getframe(depth).f_globals.get("__file__")), filename
        )

        with open(file_path, "r") as scriptf:
            script = scriptf.read()

    if script is None:
        raise ValueError(
            "One of script or filename is required for exec task " + (name or "")
        )

    kwargs = {
        "name": name,
        "type": "EXEC",
        "attrs": {"script_type": script_type, "script": script},
    }
    if cred is not None:
        kwargs["attrs"]["login_credential_local_reference"] = _get_target_ref(cred)
    if target is not None:
        kwargs["target_any_local_reference"] = _get_target_ref(target)

    return _task_create(**kwargs)


def _decision_create(
    script_type, script=None, filename=None, name=None,
    target=None, cred=None, depth=2
):
    if script is not None and filename is not None:
        raise ValueError(
            "Only one of script or filename should be given for decision task "
            + (name or "")
        )

    if filename is not None:
        file_path = os.path.join(
            os.path.dirname(sys._getframe(depth).f_globals.get("__file__")), filename
        )

        with open(file_path, "r") as scriptf:
            script = scriptf.read()

    if script is None:
        raise ValueError(
            "One of script or filename is required for decision task " + (name or "")
        )

    kwargs = {
        "name": name,
        "type": "DECISION",
        "attrs": {"script_type": script_type, "script": script},
    }
    if cred is not None:
        kwargs["attrs"]["login_credential_local_reference"] = _get_target_ref(cred)
    if target is not None:
        kwargs["target_any_local_reference"] = _get_target_ref(target)

    return _task_create(**kwargs)


def dag(name=None, child_tasks=None, edges=None, target=None):
    """
    Create a DAG task
    Args:
        name (str): Name for the task
        child_tasks (list [Task]): Child tasks within this dag
        edges (list [tuple (Ref, Ref)]): List of tuples of ref(Task).
                                         Each element denotes an edge from
                                         first task to the second.
        target (Ref): Target entity reference
    Returns:
        (Task): DAG task
    """
    dag_edges = []
    for edge in edges or []:
        if len(edge) != 2:
            raise ValueError("DAG edges require a tuple of two task references")
        for task_ref in edge:
            if not getattr(task_ref, "__kind__") == "app_ref":
                raise ValueError("{} is not a valid task reference".format(task_ref))
        from_ref = edge[0]
        to_ref = edge[1]
        dag_edges.append({"from_task_reference": from_ref, "to_task_reference": to_ref})

    # This follows UI naming convention for runbooks
    name = name or str(uuid.uuid4())[:8] + "_dag"
    kwargs = {
        "name": name,
        "child_tasks_local_reference_list": [
            task.get_ref() for task in child_tasks or []
        ],
        "attrs": {"edges": dag_edges},
        "type": "DAG",
    }
    if target:
        kwargs["target_any_local_reference"] = target

    return _task_create(**kwargs)


def parallel_task(name=None, child_tasks=[], attrs={}):
    """
    Create a PARALLEL task
    Args:
        name (str): Name for the task
        child_tasks (list [Task]): Child tasks within this dag
        attrs (dict): Task's attrs
    Returns:
        (Task): PARALLEL task
    """

    # This follows UI naming convention for runbooks
    name = name or str(uuid.uuid4())[:8] + "_parallel"
    kwargs = {
        "name": name,
        "child_tasks_local_reference_list": [
            task.get_ref() for task in child_tasks or []
        ],
        "type": "PARALLEL",
    }

    return _task_create(**kwargs)


def while_loop(name=None, child_tasks=[], attrs={}):
    """
    Create a WHILE LOOP
    Args:
        name (str): Name for the task
        child_tasks (list [Task]): Child tasks within this dag
        attrs (dict): Task's attrs
    Returns:
        (Task): WHILE task
    """

    # This follows UI naming convention for runbooks
    name = name or str(uuid.uuid4())[:8] + "_while_loop"
    kwargs = {
        "name": name,
        "child_tasks_local_reference_list": [
            task.get_ref() for task in child_tasks or []
        ],
        "type": "WHILE_LOOP",
        "attrs": attrs,
    }

    return _task_create(**kwargs)


def meta(name=None, child_tasks=None, edges=None, target=None):
    """
    Create a META task
    Args:
        name (str): Name for the task
        child_tasks (list [Task]): Child tasks within this dag
        edges (list [tuple (Ref, Ref)]): List of tuples of ref(Task).
                                         Each element denotes an edge from
                                         first task to the second.
        target (Ref): Target entity reference
    Returns:
        (Task): DAG task
    """
    # This follows UI naming convention for runbooks
    name = name or str(uuid.uuid4())[:8] + "_meta"
    kwargs = {
        "name": name,
        "child_tasks_local_reference_list": [
            task.get_ref() for task in child_tasks or []
        ],
        "type": "META",
    }
    if target:
        kwargs["target_any_local_reference"] = target

    return _task_create(**kwargs)


def exec_task_ssh(
    script=None, filename=None, name=None, target=None, cred=None, depth=2
):
    return _exec_create(
        "sh",
        script=script,
        filename=filename,
        name=name,
        target=target,
        cred=cred,
        depth=depth,
    )


def exec_task_escript(script=None, filename=None, name=None, target=None, depth=2):
    return _exec_create(
        "static",
        script=script,
        filename=filename,
        name=name,
        target=target,
        depth=depth,
    )


def exec_task_powershell(
        script=None, filename=None, name=None, target=None, cred=None, depth=2
):
    return _exec_create(
        "npsscript",
        script=script,
        filename=filename,
        name=name,
        target=target,
        cred=cred,
        depth=depth
    )


def decision_task_ssh(
    script=None, filename=None, name=None, target=None, cred=None, depth=2
):
    return _decision_create(
        "sh",
        script=script,
        filename=filename,
        name=name,
        target=target,
        cred=cred,
        depth=depth,
    )


def decision_task_powershell(
        script=None, filename=None, name=None, target=None, cred=None, depth=2
):
    return _decision_create(
        "npsscript",
        script=script,
        filename=filename,
        name=name,
        target=target,
        cred=cred,
        depth=depth
    )


def _set_variable_create(task, variables=None):
    task.type = "SET_VARIABLE"
    eval_variables = []
    for var in variables or []:
        if not isinstance(var, str):
            raise TypeError(
                "Expected string in set variable task variables list, got {}".format(
                    type(var)
                )
            )
        eval_variables.append(var)
    task.attrs["eval_variables"] = eval_variables
    return task


def set_variable_task_ssh(
    script=None,
    filename=None,
    name=None,
    target=None,
    variables=None,
    depth=3,
    cred=None,
):
    task = exec_task_ssh(
        script=script,
        filename=filename,
        name=name,
        target=target,
        depth=depth,
        cred=cred,
    )
    return _set_variable_create(task, variables)


def set_variable_task_escript(
    script=None, filename=None, name=None, target=None, variables=None, depth=3
):
    task = exec_task_escript(
        script=script, filename=filename, name=name, target=target, depth=depth
    )
    return _set_variable_create(task, variables)


def set_variable_task_powershell(
    script=None,
    filename=None,
    name=None,
    target=None,
    variables=None,
    depth=3,
    cred=None,
):
    task = exec_task_powershell(
        script=script,
        filename=filename,
        name=name,
        target=target,
        depth=depth,
        cred=cred,
    )
    return _set_variable_create(task, variables)


def http_task_on_endpoint(
    method,
    relative_url=None,
    body=None,
    headers=None,
    secret_headers=None,
    content_type=None,
    status_mapping=None,
    response_paths=None,
    name=None,
    target=None,
):
    """

    Defines a HTTP Task on http endpoint target.

    Args:
        method (str): HTTP method ("GET", "POST", "PUT", "DELETE", ..)
        headers (dict): Request headers
        secret_headers (dict): Request headers that are to be masked
        credential (Credential): Credential object. Currently only supports basic auth.
        content_type (string): Request Content-Type (application/json, application/xml, etc.)
        timeout (int): Request timeout in seconds (Default: 120)
        verify (bool): TLS verify (Default: False)
        retries (int): Number of times to retry this request if it fails. (Default: 0)
        retry_interval (int): Time to wait in seconds between retries (Default: 10)
        status_mapping (dict): Mapping of  Response status code (int) to
                               task status (True: success, False: Failure)
        response_paths (dict): Mapping of variable name (str) to path in response (str)
        name (str): Task name
        target (Ref): Target entity that this task runs under.
    Returns:
        (Task): HTTP Task
    """
    return http_task(
        method,
        "",  # As url is present is target endpoint
        body=body,
        relative_url=relative_url,
        headers=headers,
        secret_headers=secret_headers,
        content_type=content_type,
        status_mapping=status_mapping,
        response_paths=response_paths,
        name=name,
        target=target,
    )


def http_task_get(
    url,
    body=None,
    headers=None,
    secret_headers=None,
    credential=None,
    content_type=None,
    timeout=120,
    verify=False,
    retries=0,
    retry_interval=10,
    status_mapping=None,
    response_paths=None,
    name=None,
    target=None,
):
    """

    Defines a HTTP GET Task.

    Args:
        url (str): Request URL (https://example.com/dummy_url)
        headers (dict): Request headers
        secret_headers (dict): Request headers that are to be masked
        credential (Credential): Credential object. Currently only supports basic auth.
        content_type (string): Request Content-Type (application/json, application/xml, etc.)
        timeout (int): Request timeout in seconds (Default: 120)
        verify (bool): TLS verify (Default: False)
        retries (int): Number of times to retry this request if it fails. (Default: 0)
        retry_interval (int): Time to wait in seconds between retries (Default: 10)
        status_mapping (dict): Mapping of  Response status code (int) to
                               task status (True: success, False: Failure)
        response_paths (dict): Mapping of variable name (str) to path in response (str)
        name (str): Task name
        target (Ref): Target entity that this task runs under.
    Returns:
        (Task): HTTP Task
    """
    return http_task(
        "GET",
        url,
        body=None,
        headers=headers,
        secret_headers=secret_headers,
        credential=credential,
        content_type=content_type,
        timeout=timeout,
        verify=verify,
        retries=retries,
        retry_interval=retry_interval,
        status_mapping=status_mapping,
        response_paths=response_paths,
        name=name,
        target=target,
    )


def http_task_post(
    url,
    body=None,
    headers=None,
    secret_headers=None,
    credential=None,
    content_type=None,
    timeout=120,
    verify=False,
    retries=0,
    retry_interval=10,
    status_mapping=None,
    response_paths=None,
    name=None,
    target=None,
):
    """

    Defines a HTTP POST Task.

    Args:
        url (str): Request URL (https://example.com/dummy_url)
        body (str): Request body
        headers (dict): Request headers
        secret_headers (dict): Request headers that are to be masked
        credential (Credential): Credential object. Currently only supports basic auth.
        content_type (string): Request Content-Type (application/json, application/xml, etc.)
        timeout (int): Request timeout in seconds (Default: 120)
        verify (bool): TLS verify (Default: False)
        retries (int): Number of times to retry this request if it fails. (Default: 0)
        retry_interval (int): Time to wait in seconds between retries (Default: 10)
        status_mapping (dict): Mapping of  Response status code (int) to
                               task status (True: success, False: Failure)
        response_paths (dict): Mapping of variable name (str) to path in response (str)
        name (str): Task name
        target (Ref): Target entity that this task runs under.
    Returns:
        (Task): HTTP Task
    """
    return http_task(
        "POST",
        url,
        body=body,
        headers=headers,
        secret_headers=secret_headers,
        credential=credential,
        content_type=content_type,
        timeout=timeout,
        verify=verify,
        retries=retries,
        retry_interval=retry_interval,
        status_mapping=status_mapping,
        response_paths=response_paths,
        name=name,
        target=target,
    )


def http_task_put(
    url,
    body=None,
    headers=None,
    secret_headers=None,
    credential=None,
    content_type=None,
    timeout=120,
    verify=False,
    retries=0,
    retry_interval=10,
    status_mapping=None,
    response_paths=None,
    name=None,
    target=None,
):
    """

    Defines a HTTP PUT Task.

    Args:
        url (str): Request URL (https://example.com/dummy_url)
        body (str): Request body
        headers (dict): Request headers
        secret_headers (dict): Request headers that are to be masked
        credential (Credential): Credential object. Currently only supports basic auth.
        content_type (string): Request Content-Type (application/json, application/xml, etc.)
        timeout (int): Request timeout in seconds (Default: 120)
        verify (bool): TLS verify (Default: False)
        retries (int): Number of times to retry this request if it fails. (Default: 0)
        retry_interval (int): Time to wait in seconds between retries (Default: 10)
        status_mapping (dict): Mapping of  Response status code (int) to
                               task status (True: success, False: Failure)
        response_paths (dict): Mapping of variable name (str) to path in response (str)
        name (str): Task name
        target (Ref): Target entity that this task runs under.
    Returns:
        (Task): HTTP Task
    """
    return http_task(
        "PUT",
        url,
        body=body,
        headers=headers,
        secret_headers=secret_headers,
        credential=credential,
        content_type=content_type,
        timeout=timeout,
        verify=verify,
        retries=retries,
        retry_interval=retry_interval,
        status_mapping=status_mapping,
        response_paths=response_paths,
        name=name,
        target=target,
    )


def http_task_delete(
    url,
    body=None,
    headers=None,
    secret_headers=None,
    credential=None,
    content_type=None,
    timeout=120,
    verify=False,
    retries=0,
    retry_interval=10,
    status_mapping=None,
    response_paths=None,
    name=None,
    target=None,
):
    """

    Defines a HTTP DELETE Task.

    Args:
        url (str): Request URL (https://example.com/dummy_url)
        body (str): Request body
        headers (dict): Request headers
        secret_headers (dict): Request headers that are to be masked
        credential (Credential): Credential object. Currently only supports basic auth.
        content_type (string): Request Content-Type (application/json, application/xml, etc.)
        timeout (int): Request timeout in seconds (Default: 120)
        verify (bool): TLS verify (Default: False)
        retries (int): Number of times to retry this request if it fails. (Default: 0)
        retry_interval (int): Time to wait in seconds between retries (Default: 10)
        status_mapping (dict): Mapping of  Response status code (int) to
                               task status (True: success, False: Failure)
        response_paths (dict): Mapping of variable name (str) to path in response (str)
        name (str): Task name
        target (Ref): Target entity that this task runs under.
    Returns:
        (Task): HTTP Task
    """
    return http_task(
        "DELETE",
        url,
        body=body,
        headers=headers,
        secret_headers=secret_headers,
        credential=credential,
        content_type=content_type,
        timeout=timeout,
        verify=verify,
        retries=retries,
        retry_interval=retry_interval,
        status_mapping=status_mapping,
        response_paths=response_paths,
        name=name,
        target=target,
    )


def _header_variables_from_dict(headers, secret=False):
    variables = []
    LOG.debug("Headers for HTTP task : {}".format(headers))
    if not isinstance(headers, dict):
        raise TypeError(
            "Headers for HTTP task "
            + (headers or "")
            + " should be dictionary of strings"
        )
    for var_name, var_value in headers.items():
        if not isinstance(var_name, str):
            raise TypeError(
                "Headers for HTTP task "
                + (var_name or "")
                + " should be dictionary of strings"
            )
        if not isinstance(var_value, str):
            raise TypeError(
                "Headers for HTTP task "
                + (var_value or "")
                + " should be dictionary of strings"
            )
        if secret:
            variable = CalmVariable.Simple.Secret.string(name=var_name, value=var_value)
        else:
            variable = CalmVariable.Simple.string(name=var_name, value=var_value)
        variables.append(variable)
    return variables


def http_task(
    method,
    url,
    relative_url=None,
    body=None,
    headers=None,
    secret_headers=None,
    credential=None,
    content_type=None,
    timeout=120,
    verify=False,
    retries=0,
    retry_interval=10,
    status_mapping=None,
    response_paths=None,
    name=None,
    target=None,
):
    """
    Defines a HTTP Task.

    Args:
        method (str): Request method (GET, PUT, POST, DELETE, etc.)
        url (str): Request URL (https://example.com/dummy_url)
        body (str): Request body
        headers (dict): Request headers
        secret_headers (dict): Request headers that are to be masked
        credential (Credential): Credential object. Currently only supports basic auth.
        content_type (string): Request Content-Type (application/json, application/xml, etc.)
        timeout (int): Request timeout in seconds (Default: 120)
        verify (bool): TLS verify (Default: False)
        retries (int): Number of times to retry this request if it fails. (Default: 0)
        retry_interval (int): Time to wait in seconds between retries (Default: 10)
        status_mapping (dict): Mapping of  Response status code (int) to
                               task status (True: success, False: Failure)
        response_paths (dict): Mapping of variable name (str) to path in response (str)
        name (str): Task name
        target (Ref): Target entity that this task runs under.
    Returns:
        (Task): HTTP Task
    """
    auth_obj = {"type": "none"}
    if credential is not None:
        if getattr(credential, "__kind__", None) != "app_credential":
            raise ValueError(
                "Credential for HTTP task "
                + (name or "")
                + " should be a Credential object of PASSWORD type"
            )

        # TODO: Auth should be changed to basic auth with credential.
        # This is dependent on https://jira.nutanix.com/browse/CALM-12149
        # We could also possibly check calm server version to switch between
        # the two auth mechanisms since basic auth will be deprecated.
        auth_obj = {
            "type": "basic",
            "basic_auth": {
                "username": credential.username,
                "password": {"value": credential.secret.get("value")},
            },
        }

    kwargs = {
        "name": name,
        "type": "HTTP",
        "attrs": {
            "method": method,
            "url": url,
            "authentication": auth_obj,
            "connection_timeout": timeout,
            "tls_verify": verify,
            "retry_count": retries + 1,
            "retry_interval": retry_interval,
        },
    }

    if relative_url is not None:
        kwargs["attrs"]["relative_url"] = relative_url

    if body is not None:
        kwargs["attrs"]["request_body"] = body

    if content_type is not None:
        kwargs["attrs"]["content_type"] = content_type

    if target is not None:
        kwargs["target_any_local_reference"] = _get_target_ref(target)

    header_variables = []
    if headers is not None:
        header_variables.extend(_header_variables_from_dict(headers))
        kwargs["attrs"]["headers"] = header_variables

    if secret_headers is not None:
        header_variables.extend(
            _header_variables_from_dict(secret_headers, secret=True)
        )
        kwargs["attrs"]["headers"] = header_variables

    if status_mapping is not None:
        LOG.debug("Status mapping for HTTP Task : {}".format(status_mapping))
        if not isinstance(status_mapping, dict):
            raise TypeError(
                "Status mapping for HTTP task "
                + (name or "")
                + " should be dictionary of int keys and boolean values"
            )
        expected_response = []
        for code, state in status_mapping.items():
            if not isinstance(code, int):
                raise TypeError(
                    "Status mapping for HTTP task "
                    + (name or "")
                    + " should be dictionary of int keys and boolean values"
                )
            if not isinstance(state, bool):
                raise TypeError(
                    "Status mapping for HTTP task "
                    + (name or "")
                    + " should be dictionary of int keys and boolean values"
                )
            expected_response.append(
                {"status": "SUCCESS" if state else "FAILURE", "code": code}
            )
        kwargs["attrs"]["expected_response_params"] = expected_response

    if response_paths is not None:
        LOG.debug("Response paths for HTTP Task : {}".format(response_paths))
        if not isinstance(response_paths, dict):
            raise TypeError(
                "Response paths for HTTP task "
                + (name or "")
                + " should be dictionary of strings"
            )
        for prop, path in response_paths.items():
            if not isinstance(prop, str):
                raise TypeError(
                    "Response paths for HTTP task "
                    + (name or "")
                    + " should be dictionary of strings"
                )
            if not isinstance(path, str):
                raise TypeError(
                    "Response paths for HTTP task "
                    + (name or "")
                    + " should be dictionary of strings"
                )
        kwargs["attrs"]["response_paths"] = response_paths

    return _task_create(**kwargs)


def _deployment_scaling_create(target, scaling_type, scaling_count, name=None):
    if not target:
        raise ValueError("A target is required for deployment scaling task")
    if not isinstance(target, RefType) and isinstance(target, EntityType):
        target = target.get_ref()
    if not target.kind == "app_blueprint_deployment":
        LOG.debug(
            "Target for deployment scaling can be 'app_blueprint_deployment' only"
        )
        raise ValueError(
            "Target for deployment scaling cannot be {}".format(target.kind)
        )

    kwargs = {
        "name": name
        if name is not None
        else "{}_task_for_{}__{}".format(
            scaling_type, target.name, str(uuid.uuid4())[:8]
        ),
        "type": "SCALING",
        "attrs": {"scaling_type": scaling_type, "scaling_count": str(scaling_count)},
        "target_any_local_reference": target,
    }

    return _task_create(**kwargs)


def scale_out_task(count, target, name=None):
    """
    Defines a deployment scale out task
    Args:
        count (str): scaling_count
        target (Ref): Target deployment for scale out
        name (str): Name for this task
    Returns:
        (Task): Deployment scale out task
    """
    return _deployment_scaling_create(target, "SCALEOUT", count, name=name)


def scale_in_task(count, target, name=None):
    """
    Defines a deployment scale in task
    Args:
        count (str): scaling_count
        target (Ref): Target deployment for scale in
        name (str): Name for this task
    Returns:
        (Task): Deployment scale in task
    """
    return _deployment_scaling_create(target, "SCALEIN", count, name=name)


def delay_task(delay_seconds=None, name=None, target=None):
    """
    Defines a delay task.
    Args:
        delay_seconds(int): Delay in seconds
        name (str): Name for this task
        target (Ref): Target entity for this task
    Returns:
        (Task): Delay task
    """
    if not isinstance(delay_seconds, int):
        raise TypeError(
            "delay_seconds({}) is expected to be an integer, got {}".format(
                delay_seconds, type(delay_seconds)
            )
        )
    kwargs = {"name": name, "type": "DELAY", "attrs": {"interval_secs": delay_seconds}}
    if target is not None:
        kwargs["target_any_local_reference"] = _get_target_ref(target)
    return _task_create(**kwargs)


def input_task(timeout=None, name=None, inputs=[]):
    """
    Defines a input task.
    Args:
        timeout(int): Task timeout in seconds
        name (str): Name for this task
        inputs (list): list of inputs for the task
    Returns:
        (Task): Delay task
    """
    if not isinstance(timeout, int):
        raise TypeError(
            "timeout is expected to be an integer, got {}".format(
                type(timeout)
            )
        )
    kwargs = {"name": name, "type": "INPUT", "attrs": {"task_timeout": timeout, "inputs": []}}
    for task_input in inputs:
        if not isinstance(task_input, TaskInputType):
            raise TypeError(
                "All inputs is expected to be an TaskInputType, got {}".format(
                    type(task_input)
                )
            )
        kwargs["attrs"]["inputs"].append({
            "name": task_input.name, "input_type": task_input.input_type, "options": task_input.options
        })
    return _task_create(**kwargs)


def confirm_task(timeout=None, name=None):
    """
    Defines a confirm task.
    Args:
        timeout(int): Task timeout in seconds
        name (str): Name for this task
    Returns:
        (Task): Delay task
    """
    if not isinstance(timeout, int):
        raise TypeError(
            "timeout is expected to be an integer, got {}".format(
                type(timeout)
            )
        )
    kwargs = {"name": name, "type": "CONFIRM", "attrs": {"task_timeout": timeout}}
    return _task_create(**kwargs)


class CalmTask:
    def __new__(cls, *args, **kwargs):
        raise TypeError("'{}' is not callable".format(cls.__name__))

    class Exec:
        def __new__(cls, *args, **kwargs):
            raise TypeError("'{}' is not callable".format(cls.__name__))

        ssh = exec_task_ssh
        powershell = exec_task_powershell
        escript = exec_task_escript

    class Decision:
        def __new__(cls, *args, **kwargs):
            raise TypeError("'{}' is not callable".format(cls.__name__))

        ssh = decision_task_ssh
        powershell = decision_task_powershell

    class HTTP:
        def __new__(
            cls,
            method,
            url,
            body=None,
            headers=None,
            secret_headers=None,
            credential=None,
            content_type=None,
            timeout=120,
            verify=False,
            retries=0,
            retry_interval=10,
            status_mapping=None,
            response_paths=None,
            name=None,
            target=None,
        ):
            return http_task(
                method,
                url,
                body=body,
                headers=headers,
                secret_headers=secret_headers,
                credential=credential,
                content_type=content_type,
                timeout=timeout,
                verify=verify,
                retries=retries,
                retry_interval=retry_interval,
                status_mapping=status_mapping,
                response_paths=response_paths,
                name=name,
                target=target,
            )

        get = http_task_get
        post = http_task_post
        put = http_task_put
        delete = http_task_delete
        endpoint = http_task_on_endpoint

    class SetVariable:
        ssh = set_variable_task_ssh
        powershell = set_variable_task_powershell
        escript = set_variable_task_escript

    class Scaling:
        scale_in = scale_in_task
        scale_out = scale_out_task

    class Parallel:
        def __new__(cls, name=None, child_tasks=[], attrs={}):
            return parallel_task(name=name, child_tasks=child_tasks, attrs=attrs)

    class While:
        def __new__(cls, repeat_count, name=None, child_tasks=[],
                    loop_counter="loop_counter", parallel_factor=1, exit_condition="SUCCESS"):
            if not isinstance(repeat_count, int):
                raise ValueError(
                    "Repeat Count must be an integer, got {}".format(repeat_count)
                )
            attrs = {
                "apf": str(parallel_factor),
                "repeat_count": str(repeat_count),
                "loop_counter": loop_counter
            }
            exit_code = EXIT_CONDITION_MAP.get(exit_condition, None)
            if exit_code:
                attrs["exit_condition_type"] = exit_code
            else:
                raise ValueError(
                    "Valid Exit Conditions for while loop are {}".format(EXIT_CONDITION_MAP.keys())
                )
            return while_loop(name=name, child_tasks=child_tasks, attrs=attrs)

    class Delay:
        def __new__(cls, delay_seconds=None, name=None, target=None):
            return delay_task(delay_seconds=delay_seconds, name=name, target=target)

    class Input:
        def __new__(cls, timeout=500, name=None, inputs=[]):
            return input_task(timeout=timeout, name=name, inputs=inputs)

    class Confirm:
        def __new__(cls, timeout=500, name=None):
            return confirm_task(timeout=timeout, name=name)<|MERGE_RESOLUTION|>--- conflicted
+++ resolved
@@ -9,16 +9,13 @@
 from .variable import CalmVariable
 from calm.dsl.tools import get_logging_handle
 
-<<<<<<< HEAD
 EXIT_CONDITION_MAP = {
     "SUCCESS": "on_success",
     "FAILURE": "on_failure",
     "DONT_CARE": "dont_care"
 }
 
-=======
 LOG = get_logging_handle(__name__)
->>>>>>> 866c5218
 
 # Task
 
