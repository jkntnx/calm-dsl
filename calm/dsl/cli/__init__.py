--- conflicted
+++ resolved
@@ -198,90 +198,7 @@
 @click.pass_obj
 def _get_apps(obj, name, filter_by, limit, offset, quiet, all_items):
     """Get Apps, optionally filtered by a string"""
-<<<<<<< HEAD
     get_apps(obj, name, filter_by, limit, offset, quiet, all_items)
-=======
-
-    client = obj.get("client")
-    config = obj.get("config")
-
-    params = {"length": limit, "offset": offset}
-    filter = ""
-    if name:
-        filter = _get_name_query([name])
-    if filter_by:
-        filter = filter + ";" + filter_by if name else filter_by
-    if all:
-        filter += (
-            ";(_state=="
-            + ",_state==".join(
-                [
-                    field
-                    for field in vars(APPLICATION.STATES)
-                    if not field.startswith("__")
-                ]
-            )
-            + ")"
-        )
-    if filter.startswith(";"):
-        filter = filter[1:]
-
-    if filter:
-        params["filter"] = filter
-
-    res, err = client.application.list(params=params)
-
-    if err:
-        pc_ip = config["SERVER"]["pc_ip"]
-        warnings.warn(UserWarning("Cannot fetch blueprints from {}".format(pc_ip)))
-        return
-
-    table = PrettyTable()
-    table.field_names = [
-        "Application Name",
-        "Source Blueprint",
-        "State",
-        "Owner",
-        "Created On",
-    ]
-    json_rows = res.json()["entities"]
-
-    if quiet:
-        for _row in json_rows:
-            row = _row["status"]
-            click.echo(_highlight_text(row["name"]))
-        return
-
-    table = PrettyTable()
-    table.field_names = [
-        "NAME",
-        "SOURCE BLUEPRINT",
-        "STATE",
-        "OWNER",
-        "CREATED ON",
-        "LAST UPDATED",
-        "UUID",
-    ]
-    for _row in json_rows:
-        row = _row["status"]
-        metadata = _row["metadata"]
-
-        creation_time = int(metadata["creation_time"]) // 1000000
-        last_update_time = int(metadata["last_update_time"]) // 1000000
-
-        table.add_row(
-            [
-                _highlight_text(row["name"]),
-                _highlight_text(row["resources"]["app_blueprint_reference"]["name"]),
-                _highlight_text(row["state"]),
-                _highlight_text(metadata["owner_reference"]["name"]),
-                _highlight_text(time.ctime(creation_time)),
-                "{}".format(arrow.get(last_update_time).humanize()),
-                _highlight_text(row["uuid"]),
-            ]
-        )
-    click.echo(table)
->>>>>>> 56d4fb72
 
 
 def get_blueprint_module_from_file(bp_file):
@@ -499,28 +416,8 @@
 @click.argument("app_names", nargs=-1)
 @click.option("--soft", "-s", is_flag=True, default=False, help="Soft delete app")
 @click.pass_obj
-<<<<<<< HEAD
 def _delete_app(obj, app_names, soft):
     delete_app(obj, app_names, soft)
-=======
-def delete_app(obj, app_names, soft):
-
-    client = obj.get("client")
-
-    for app_name in app_names:
-        app = _get_app(client, app_name)
-        app_id = app["metadata"]["uuid"]
-        action_label = "Soft Delete" if soft else "Delete"
-        click.echo(">> Triggering {}".format(action_label))
-        res, err = client.application.delete(app_id, soft_delete=soft)
-        if err:
-            raise Exception("[{}] - {}".format(err["code"], err["error"]))
-
-        click.echo("{} action triggered".format(action_label))
-        response = res.json()
-        runlog_id = response["status"]["runlog_uuid"]
-        click.echo("Action runlog uuid: {}".format(runlog_id))
->>>>>>> 56d4fb72
 
 
 @main.group()
@@ -643,52 +540,6 @@
     launch_blueprint_simple(client, blueprint_name, blueprint=blueprint)
 
 
-<<<<<<< HEAD
-=======
-def _get_app(client, app_name, all=False):
-
-    # 1. Get app_uuid from list api
-    params = {"filter": "name=={}".format(app_name)}
-    if all:
-        params["filter"] += (
-            ";(_state=="
-            + ",_state==".join(
-                [
-                    field
-                    for field in vars(APPLICATION.STATES)
-                    if not field.startswith("__")
-                ]
-            )
-            + ")"
-        )
-
-    res, err = client.application.list(params=params)
-    if err:
-        raise Exception("[{}] - {}".format(err["code"], err["error"]))
-
-    response = res.json()
-    entities = response.get("entities", None)
-    app = None
-    if entities:
-        if len(entities) != 1:
-            raise Exception("More than one app found - {}".format(entities))
-
-        click.echo(">> {} found >>".format(app_name))
-        app = entities[0]
-    else:
-        raise Exception(">> No app found with name {} found >>".format(app_name))
-    app_id = app["metadata"]["uuid"]
-
-    # 2. Get app details
-    click.echo(">> Fetching app details")
-    res, err = client.application.get(app_id)
-    if err:
-        raise Exception("[{}] - {}".format(err["code"], err["error"]))
-    app = res.json()
-    return app
-
-
->>>>>>> 56d4fb72
 @main.group()
 def describe():
     """Describe apps and blueprints"""
@@ -711,137 +562,7 @@
 def _run_actions(obj, app_name, action_name, watch):
     """App related functionality: launch, lcm actions, monitor, delete"""
 
-<<<<<<< HEAD
     run_actions(obj, app_name, action_name, watch)
-=======
-    client = obj.get("client")
-
-    app = _get_app(client, app_name)
-    app_spec = app["spec"]
-    app_id = app["metadata"]["uuid"]
-
-    # 3. Get action uuid from action name
-    if action_name.lower() in ["delete", "soft_delete"]:
-        action_name = action_name.lower()
-        is_soft_delete = action_name == "soft_delete"
-        action_label = "Soft Delete" if is_soft_delete else "Delete"
-        res, err = client.application.delete(app_id, is_soft_delete)
-        click.echo(">> Triggering {}".format(action_label))
-        if err:
-            raise Exception("[{}] - {}".format(err["code"], err["error"]))
-        else:
-            click.echo("{} action triggered".format(action_label))
-            response = res.json()
-            runlog_id = response["status"]["runlog_uuid"]
-            click.echo("Action runlog uuid: {}".format(runlog_id))
-
-            if watch:
-                url = client.application.APP_ITEM.format(app_id) + "/app_runlogs/list"
-                payload = {"filter": "root_reference=={}".format(runlog_id)}
-
-                def poll_func():
-                    click.echo("Polling action run ...")
-                    return client.application.poll_action_run(url, payload)
-
-                def is_action_complete(response):
-                    pprint(response)
-                    if len(response["entities"]):
-                        for action in response["entities"]:
-                            if action["status"]["state"] != "SUCCESS":
-                                return (False, "")
-                        return (True, "{} action complete".format(action_label))
-                    else:
-                        return (False, "")
-
-                poll_action(poll_func, is_action_complete)
-            return
-
-    calm_action_name = "action_" + action_name.lower()
-    action = next(
-        action
-        for action in app_spec["resources"]["action_list"]
-        if action["name"] == calm_action_name or action["name"] == action_name
-    )
-    if not action:
-        raise Exception("No action found matching name {}".format(action_name))
-    action_id = action["uuid"]
-
-    # 4. Hit action run api (with metadata and minimal spec: [args, target_kind, target_uuid])
-    app.pop("status")
-    app["spec"] = {"args": [], "target_kind": "Application", "target_uuid": app_id}
-    res, err = client.application.run_action(app_id, action_id, app)
-    click.echo(">> Triggering action run")
-    if err:
-        raise Exception("[{}] - {}".format(err["code"], err["error"]))
-
-    response = res.json()
-    runlog_id = response["status"]["runlog_uuid"]
-    click.echo("Runlog uuid: {}".format(runlog_id))
-    url = client.application.APP_ITEM.format(app_id) + "/app_runlogs/list"
-    payload = {"filter": "root_reference=={}".format(runlog_id)}
-
-    if watch:
-
-        def poll_func():
-            click.echo("Polling action run ...")
-            return client.application.poll_action_run(url, payload)
-
-        def is_action_complete(response):
-            pprint(response)
-            if len(response["entities"]):
-                for action in response["entities"]:
-                    if action["status"]["state"] != "SUCCESS":
-                        return (False, "")
-                return (True, "{} action complete".format(action_name))
-            else:
-                return (False, "")
-
-        poll_action(poll_func, is_action_complete)
-
-
-def poll_action(poll_func, completion_func):
-    # Poll every 10 seconds on the app status, for 5 mins
-    maxWait = 5 * 60
-    count = 0
-    while count < maxWait:
-        # call status api
-        res, err = poll_func()
-        if err:
-            raise Exception("[{}] - {}".format(err["code"], err["error"]))
-        response = res.json()
-        (completed, msg) = completion_func(response)
-        if completed:
-            click.echo(msg)
-            break
-        count += 10
-        time.sleep(10)
-
-
-def watch_action(runlog_id, app_name, client):
-    app = _get_app(client, app_name)
-    app_id = app["metadata"]["uuid"]
-
-    url = client.application.APP_ITEM.format(app_id) + "/app_runlogs/list"
-    payload = {"filter": "root_reference=={}".format(runlog_id)}
-
-    def poll_func():
-        click.echo("Polling action status...")
-        return client.application.poll_action_run(url, payload)
-
-    def is_action_complete(response):
-        pprint(response)
-        if len(response["entities"]):
-            for action in response["entities"]:
-                state = action["status"]["state"]
-                if state in RUNLOG.FAILURE_STATES:
-                    return (True, "Action failed")
-                if state not in RUNLOG.TERMINAL_STATES:
-                    return (False, "")
-            return (True, "Action ran successfully")
-        return (False, "")
-
-    poll_action(poll_func, is_action_complete)
->>>>>>> 56d4fb72
 
 
 @main.group()
@@ -856,58 +577,4 @@
 @click.pass_obj
 def _watch_app(obj, app_name, action):
     """Watch an app"""
-<<<<<<< HEAD
-    watch_app(obj, app_name, action)
-=======
-
-    client = obj.get("client")
-
-    if action:
-        return watch_action(action, app_name, client)
-
-    app = _get_app(client, app_name)
-    app_id = app["metadata"]["uuid"]
-    url = client.application.APP_ITEM.format(app_id) + "/app_runlogs/list"
-
-    payload = {
-        "filter": "application_reference=={};(type==action_runlog,type==audit_runlog,type==ngt_runlog,type==clone_action_runlog)".format(
-            app_id
-        )
-    }
-
-    def poll_func():
-        click.echo("Polling app status...")
-        return client.application.poll_action_run(url, payload)
-
-    def is_complete(response):
-        pprint(response)
-        if len(response["entities"]):
-            for action in response["entities"]:
-                state = action["status"]["state"]
-                if state in RUNLOG.FAILURE_STATES:
-                    return (True, "Action failed")
-                if state not in RUNLOG.TERMINAL_STATES:
-                    return (False, "")
-            return (True, "Action ran successfully")
-        return (False, "")
-
-    poll_action(poll_func, is_complete)
-
-
-def _get_name_query(names):
-    if names:
-        search_strings = [
-            "name==.*"
-            + reduce(
-                lambda acc, c: "{}[{}|{}]".format(acc, c.lower(), c.upper()), name, ""
-            )
-            + ".*"
-            for name in names
-        ]
-        return ",".join(search_strings)
-
-
-def _highlight_text(text, **kwargs):
-    """Highlight text in our standard format"""
-    return click.style("{}".format(text), fg="blue", bold=False, **kwargs)
->>>>>>> 56d4fb72
+    watch_app(obj, app_name, action)