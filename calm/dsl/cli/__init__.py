--- conflicted
+++ resolved
@@ -93,29 +93,20 @@
     "--filter", "filter_by", default=None, help="Filter blueprints by this string"
 )
 @click.option("--limit", default=20, help="Number of results to return")
-<<<<<<< HEAD
+@click.option("--offset", default=0, help="Offset results by the specified amount")
+@click.option("--quiet/--no-quiet", "-q", default=False, help="Show only blueprint names.")
 @click.option("--all", "-a", is_flag=True, help="Get all items, including deleted ones")
 @click.pass_obj
-def get_blueprint_list(obj, name, filter_by, limit, all):
-=======
-@click.option("--offset", default=0, help="Offset results by the specified amount")
-@click.option("--quiet/--no-quiet", "-q", default=False, help="Show only blueprint names.")
-@click.pass_obj
-def get_blueprint_list(obj, filter_by, limit, offset, quiet):
->>>>>>> 60f08176
+def get_blueprint_list(obj, name, filter_by, limit, offset, quiet, all):
     """Get the blueprints, optionally filtered by a string"""
 
     client = obj.get("client")
     config = obj.get("config")
 
-<<<<<<< HEAD
-    params = {"length": limit, "offset": 0}
+    params = {"length": limit, "offset": offset}
     filter = ""
     if name:
         filter = _get_name_query([name])
-=======
-    params = {"length": limit, "offset": offset}
->>>>>>> 60f08176
     if filter_by:
         filter = filter + ";" + filter_by if name else filter_by
     if all:
