<<<<<<< HEAD
import json
import uuid

from ruamel import yaml
import click

# TODO - move providers to separate file
from calm.dsl.providers import get_provider, get_provider_types
from calm.dsl.tools import ping
from calm.dsl.config import get_config
from calm.dsl.api import get_api_client

from .utils import Display
from .apps import (
    get_apps,
    describe_app,
    delete_app,
    run_actions,
    watch_action,
    watch_app,
    download_runlog,
)
from .bps import (
    get_blueprint_list,
    describe_bp,
    compile_blueprint_command,
    compile_blueprint,
    launch_blueprint_simple,
    delete_blueprint,
)
from .projects import (
    get_projects,
    delete_project,
    create_project,
    describe_project,
    update_project,
)

from .runbooks import (
    get_runbook_list,
    compile_runbook,
    get_previous_runs,
    run_runbook,
    describe_runbook,
    delete_runbook,
)
from .accounts import get_accounts, delete_account, describe_account

CONTEXT_SETTINGS = dict(help_option_names=["-h", "--help"])


@click.group(context_settings=CONTEXT_SETTINGS)
@click.option(
    "--ip",
    envvar="PRISM_SERVER_IP",
    default=None,
    help="Prism Central server IP or hostname",
)
@click.option(
    "--port",
    envvar="PRISM_SERVER_PORT",
    default=9440,
    help="Prism Central server port number. Defaults to 9440.",
)
@click.option(
    "--username",
    envvar="PRISM_USERNAME",
    default="admin",
    help="Prism Central username",
)
@click.option(
    "--password", envvar="PRISM_PASSWORD", default=None, help="Prism Central password"
)
@click.option(
    "--config",
    "-c",
    "config_file",
    envvar="CALM_CONFIG",
    default=None,
    type=click.Path(exists=True, file_okay=True, dir_okay=False, readable=True),
    help="Path to config file, defaults to ~/.calm/config",
)
@click.option("--verbose", "-v", is_flag=True, help="Enables verbose mode.")
@click.version_option("0.1")
@click.pass_context
def main(ctx, ip, port, username, password, config_file, verbose):
    """Calm CLI

\b
Commonly used commands:
  calm get apps   -> Get list of apps
  calm get bps   -> Get list of blueprints
  calm launch bp --app_name Fancy-App-1 MyFancyBlueprint   -> Launch a new app from an existing blueprint
  calm create bp -f sample_bp.py --name Sample-App-3   -> Upload a new blueprint from a python DSL file
  calm describe app Fancy-App-1   -> Describe an existing app
  calm app Fancy-App-1 -w my_action   -> Run an action on an app
  calm get runbooks  -> Get list of runbooks
  calm create runbook -f sample_rb.py --name Sample-RB  -> Upload a new runbook from a python DSL file
  calm run runbook MyFancyRunbook -> Runs the existing runbook MyFancyRunbook
  calm get previous_runs  -> Get list of previous runbook runs
"""
    ctx.ensure_object(dict)
    ctx.obj["config"] = get_config(
        ip=ip, port=port, username=username, password=password, config_file=config_file
    )
    ctx.obj["client"] = get_api_client()
    ctx.obj["verbose"] = verbose


@main.group()
def validate():
    """Validate provider specs"""
    pass


@validate.command("provider_spec")
@click.option(
    "--file",
    "-f",
    "spec_file",
    type=click.Path(exists=True, file_okay=True, dir_okay=False, readable=True),
    required=True,
    help="Path of provider spec file",
)
@click.option(
    "--type",
    "provider_type",
    type=click.Choice(get_provider_types()),
    default="AHV_VM",
    help="Provider type",
)
def validate_provider_spec(spec_file, provider_type):

    with open(spec_file) as f:
        spec = yaml.safe_load(f.read())

    try:
        Provider = get_provider(provider_type)
        Provider.validate_spec(spec)
        click.echo("File {} is a valid {} spec.".format(spec_file, provider_type))
    except Exception as ee:
        click.echo("File {} is invalid {} spec".format(spec_file, provider_type))
        raise ee


@main.group()
def get():
    """Get various things like blueprints, apps: `get apps` and `get bps` are the primary ones."""
    pass


@get.group()
def server():
    """Get calm server details"""
    pass


@server.command("status")
@click.pass_obj
def get_server_status(obj):
    """Get calm server connection status"""

    client = obj.get("client")
    host = client.connection.host
    ping_status = "Success" if ping(ip=host) is True else "Fail"

    click.echo("Server Ping Status: {}".format(ping_status))
    click.echo("Server URL: {}".format(client.connection.base_url))
    # TODO - Add info about PC and Calm server version


@get.command("bps")
@click.option("--name", default=None, help="Search for blueprints by name")
@click.option(
    "--filter", "filter_by", default=None, help="Filter blueprints by this string"
)
@click.option("--limit", default=20, help="Number of results to return")
@click.option("--offset", default=0, help="Offset results by the specified amount")
@click.option(
    "--quiet", "-q", is_flag=True, default=False, help="Show only blueprint names."
)
@click.option(
    "--all-items", "-a", is_flag=True, help="Get all items, including deleted ones"
)
@click.pass_obj
def _get_blueprint_list(obj, name, filter_by, limit, offset, quiet, all_items):
    """Get the blueprints, optionally filtered by a string"""
    get_blueprint_list(obj, name, filter_by, limit, offset, quiet, all_items)


@get.command("runbooks")
@click.option("--name", default=None, help="Search for runbooks by name")
@click.option(
    "--filter", "filter_by", default=None, help="Filter runbooks by this string"
)
@click.option("--limit", default=20, help="Number of results to return")
@click.option("--offset", default=0, help="Offset results by the specified amount")
@click.option(
    "--quiet", "-q", is_flag=True, default=False, help="Show only runbook names."
)
@click.option(
    "--all-items", "-a", is_flag=True, help="Get all items, including deleted ones"
)
@click.pass_obj
def _get_runbook_list(obj, name, filter_by, limit, offset, quiet, all_items):
    """Get the runbooks, optionally filtered by a string"""
    get_runbook_list(obj, name, filter_by, limit, offset, quiet, all_items)


@get.command("previous_runs")
@click.option("--name", default=None, help="Search for previous runbook runs by name of runbook")
@click.option("--filter", "filter_by", default=None, help="Filter previous runbook runs by this string")
@click.option("--limit", default=20, help="Number of results to return")
@click.option("--offset", default=0, help="Offset results by the specified amount")
@click.option(
    "--quiet", "-q", is_flag=True, default=False, help="Show only runbook names"
)
@click.option(
    "--all-items", "-a", is_flag=True, help="Get all items, including deleted ones"
)
@click.pass_obj
def _get_previous_runs(obj, name, filter_by, limit, offset, quiet, all_items):
    """Get previous runbook runs, optionally filtered by a string"""
    get_previous_runs(obj, name, filter_by, limit, offset, quiet, all_items)


@get.command("apps")
@click.option("--name", default=None, help="Search for apps by name")
@click.option("--filter", "filter_by", default=None, help="Filter apps by this string")
@click.option("--limit", default=20, help="Number of results to return")
@click.option("--offset", default=0, help="Offset results by the specified amount")
@click.option(
    "--quiet", "-q", is_flag=True, default=False, help="Show only application names"
)
@click.option(
    "--all-items", "-a", is_flag=True, help="Get all items, including deleted ones"
)
@click.pass_obj
def _get_apps(obj, name, filter_by, limit, offset, quiet, all_items):
    """Get Apps, optionally filtered by a string"""
    get_apps(obj, name, filter_by, limit, offset, quiet, all_items)


@get.command("projects")
@click.option("--name", default=None, help="Search for projects by name")
@click.option(
    "--filter", "filter_by", default=None, help="Filter projects by this string"
)
@click.option("--limit", default=20, help="Number of results to return")
@click.option("--offset", default=0, help="Offset results by the specified amount")
@click.option(
    "--quiet", "-q", is_flag=True, default=False, help="Show only project names"
)
@click.pass_obj
def _get_projects(obj, name, filter_by, limit, offset, quiet):
    """Get projects, optionally filtered by a string"""
    get_projects(obj, name, filter_by, limit, offset, quiet)


@get.command("accounts")
@click.option("--name", default=None, help="Search for provider account by name")
@click.option(
    "--filter", "filter_by", default=None, help="Filter projects by this string"
)
@click.option("--limit", default=20, help="Number of results to return")
@click.option("--offset", default=0, help="Offset results by the specified amount")
@click.option(
    "--quiet", "-q", is_flag=True, default=False, help="Show only account names"
)
@click.option(
    "--all-items", "-a", is_flag=True, help="Get all items, including deleted ones"
)
@click.option(
    "--type",
    "account_type",
    default=None,
    help="Search for accounts of specific provider",
    type=click.Choice(["aws", "k8s", "vmware", "azure", "gcp", "nutanix"]),
)
@click.pass_obj  # TODO ADD filter by type of account
def _get_accounts(obj, name, filter_by, limit, offset, quiet, all_items, account_type):
    """Get accounts, optionally filtered by a string"""
    get_accounts(obj, name, filter_by, limit, offset, quiet, all_items, account_type)


@main.group()
def compile():
    """Compile blueprint to json / yaml"""
    pass


@compile.command("bp")
@click.option(
    "--file",
    "-f",
    "bp_file",
    type=click.Path(exists=True, file_okay=True, dir_okay=False, readable=True),
    required=True,
    help="Path of Blueprint file to upload",
)
@click.option(
    "--out",
    "out",
    type=click.Choice(["json", "yaml"]),
    default="json",
    help="output format [json|yaml].",
)
def _compile_blueprint_command(bp_file, out):
    """Compiles a DSL (Python) blueprint into JSON or YAML"""
    compile_blueprint_command(bp_file, out)


@main.group()
def create():
    """Create entities in CALM (blueprint, project, runbook) """
    pass


def create_blueprint(client, bp_payload, name=None, description=None, categories=None):

    bp_payload.pop("status", None)

    if name:
        bp_payload["spec"]["name"] = name
        bp_payload["metadata"]["name"] = name

    if description:
        bp_payload["spec"]["description"] = description

    bp_resources = bp_payload["spec"]["resources"]
    bp_name = bp_payload["spec"]["name"]
    bp_desc = bp_payload["spec"]["description"]

    categories = bp_payload["metadata"].get("categories", None)

    return client.blueprint.upload_with_secrets(
        bp_name, bp_desc, bp_resources, categories=categories
    )


def create_blueprint_from_json(client, path_to_json, name=None, description=None):

    bp_payload = json.loads(open(path_to_json, "r").read())
    return create_blueprint(client, bp_payload, name=name, description=description)


def create_blueprint_from_dsl(client, bp_file, name=None, description=None):

    bp_payload = compile_blueprint(bp_file)
    if bp_payload is None:
        err_msg = "User blueprint not found in {}".format(bp_file)
        err = {"error": err_msg, "code": -1}
        return None, err

    return create_blueprint(client, bp_payload, name=name, description=description)


@create.command("bp")
@click.option(
    "--file",
    "-f",
    "bp_file",
    type=click.Path(exists=True, file_okay=True, dir_okay=False, readable=True),
    required=True,
    help="Path of Blueprint file to upload",
)
@click.option("--name", default=None, help="Blueprint name (Optional)")
@click.option("--description", default=None, help="Blueprint description (Optional)")
@click.pass_obj
def create_blueprint_command(obj, bp_file, name, description):
    """Creates a blueprint"""

    client = obj.get("client")

    if bp_file.endswith(".json"):
        res, err = create_blueprint_from_json(
            client, bp_file, name=name, description=description
        )
    elif bp_file.endswith(".py"):
        res, err = create_blueprint_from_dsl(
            client, bp_file, name=name, description=description
        )
    else:
        click.echo("Unknown file format {}".format(bp_file))
        return

    if err:
        click.echo(err["error"])
        return

    bp = res.json()
    bp_state = bp["status"]["state"]
    click.echo(">> Blueprint state: {}".format(bp_state))
    assert bp_state == "ACTIVE"


def create_project_from_file(obj, file_location, project_name):

    project_payload = yaml.safe_load(open(file_location, "r").read())
    if project_name:
        project_payload["project_detail"]["name"] = project_name

    return create_project(obj, project_payload)


@create.command("project")
@click.option(
    "--file",
    "-f",
    "project_file",
    type=click.Path(exists=True, file_okay=True, dir_okay=False, readable=True),
    help="Path of Project file to upload",
    required=True,
)
@click.option(
    "--name", "project_name", type=str, default="", help="Project name(optional)"
)
@click.pass_obj
def _create_project(obj, project_file, project_name):
    """Creates a project"""

    if project_file.endswith(".json") or project_file.endswith(".yaml"):
        res, err = create_project_from_file(obj, project_file, project_name)
    else:
        click.echo("Unknown file format")
        return

    if err:
        click.echo(err["error"])
        return

    project = res.json()
    state = project["status"]["state"]
    click.echo(">> Project state: {}".format(state))


def create_runbook(client, runbook_payload, name=None, description=None):

    runbook_payload.pop("status", None)

    if name:
        runbook_payload["spec"]["name"] = name
        runbook_payload["metadata"]["name"] = name

    if description:
        runbook_payload["spec"]["description"] = description

    runbook_resources = runbook_payload["spec"]["resources"]
    runbook_name = runbook_payload["spec"]["name"]
    runbook_desc = runbook_payload["spec"]["description"]

    return client.runbook.upload_with_secrets(
        runbook_name, runbook_desc, runbook_resources
    )


def create_runbook_from_json(client, path_to_json, name=None, description=None):

    runbook_payload = json.loads(open(path_to_json, "r").read())
    return create_runbook(client, runbook_payload, name=name, description=description)


def create_runbook_from_dsl(client, runbook_file, name=None, description=None):

    runbook_payload = compile_runbook(runbook_file)
    if runbook_payload is None:
        err_msg = "User runbook not found in {}".format(runbook_file)
        err = {"error": err_msg, "code": -1}
        return None, err

    return create_runbook(client, runbook_payload, name=name, description=description)


@create.command("runbook")
@click.option(
    "--file",
    "-f",
    "runbook_file",
    type=click.Path(exists=True, file_okay=True, dir_okay=False, readable=True),
    required=True,
    help="Path of Runbook file to upload",
)
@click.option("--name", default=None, help="Runbook name (Optional)")
@click.option("--description", default=None, help="Runbook description (Optional)")
@click.pass_obj
def create_runbook_command(obj, runbook_file, name, description):
    """Creates a runbook"""

    client = obj.get("client")

    if runbook_file.endswith(".json"):
        res, err = create_runbook_from_json(
            client, runbook_file, name=name, description=description
        )
    elif runbook_file.endswith(".py"):
        res, err = create_runbook_from_dsl(
            client, runbook_file, name=name, description=description
        )
    else:
        click.echo("Unknown file format {}".format(runbook_file))
        return

    if err:
        click.echo(err["error"])
        return

    runbook = res.json()
    runbook_state = runbook["status"]["state"]
    click.echo(">> Runbook state: {}".format(runbook_state))
    assert runbook_state == "ACTIVE"


@main.group()
def delete():
    """Delete entities"""
    pass


@delete.command("bp")
@click.argument("blueprint_names", nargs=-1)
@click.pass_obj
def _delete_blueprint(obj, blueprint_names):
    """Deletes a blueprint"""

    delete_blueprint(obj, blueprint_names)


@delete.command("app")
@click.argument("app_names", nargs=-1)
@click.option("--soft", "-s", is_flag=True, default=False, help="Soft delete app")
@click.pass_obj
def _delete_app(obj, app_names, soft):
    """Deletes a application"""

    delete_app(obj, app_names, soft)


@delete.command("project")
@click.argument("project_names", nargs=-1)
@click.pass_obj
def _delete_project(obj, project_names):
    """Deletes a project"""

    delete_project(obj, project_names)


@delete.command("account")
@click.argument("account_names", nargs=-1)
@click.pass_obj
def _delete_account(obj, account_names):
    """Deletes a account from settings"""

    delete_account(obj, account_names)


@delete.command("runbook")
@click.argument("runbook_names", nargs=-1)
@click.pass_obj
def _delete_runbook(obj, runbook_names):
    """Deletes a runbook"""

    delete_runbook(obj, runbook_names)


@main.group()
def launch():
    """Launch blueprints to create Apps"""
    pass


@launch.command("bp")
@click.argument("blueprint_name")
@click.option("--app_name", default=None, help="Name of your app")
@click.pass_obj
def launch_blueprint_command(obj, blueprint_name, app_name, blueprint=None):

    client = obj.get("client")

    launch_blueprint_simple(client, blueprint_name, app_name, blueprint=blueprint)


@main.group()
def describe():
    """Describe apps, blueprints, projects, accounts, runbooks"""
    pass


@describe.command("bp")
@click.argument("bp_name")
@click.pass_obj
def _describe_bp(obj, bp_name):
    """Describe an app"""
    describe_bp(obj, bp_name)


@describe.command("app")
@click.argument("app_name")
@click.pass_obj
def _describe_app(obj, app_name):
    """Describe an app"""
    describe_app(obj, app_name)


@describe.command("project")
@click.argument("project_name")
@click.pass_obj
def _describe_project(obj, project_name):
    """Describe a project"""

    describe_project(obj, project_name)


@describe.command("account")
@click.argument("account_name")
@click.pass_obj
def _describe_account(obj, account_name):
    """Describe a account"""

    describe_account(obj, account_name)


@describe.command("runbook")
@click.argument("runbook_name")
@click.pass_obj
def _describe_runbook(obj, runbook_name):
    """Describe a runbook"""

    describe_runbook(obj, runbook_name)


@main.group()
def run():
    """Run actions in an app or the existing Runbooks"""
    pass


@run.command("runbook")
@click.argument("runbook_name", required=False)
@click.option(
    "--file",
    "-f",
    "runbook_file",
    type=click.Path(exists=True, file_okay=True, dir_okay=False, readable=True),
    required=False,
    help="Path of Runbook file to directly run runbook"
)
@click.pass_obj
def run_runbook_command(obj, runbook_name, runbook_file=None):

    if runbook_file is None and runbook_name is None:
        click.echo("One of either Runbook Name or Runbook File is required to run runbook.")
        return

    client = obj.get("client")
    runbook = None

    if runbook_file:
        click.echo(">> Uploading runbook: {}".format(runbook_file))
        name = "runbook" + "_" + str(uuid.uuid4())[:8]
        if runbook_file.endswith(".json"):
            res, err = create_runbook_from_json(
                client, runbook_file, name=name
            )
        elif runbook_file.endswith(".py"):
            res, err = create_runbook_from_dsl(
                client, runbook_file, name=name
            )
        else:
            click.echo("Unknown file format {}".format(runbook_file))
            return

        if err:
            click.echo(err["error"])
            return

        click.echo(">> Uploaded runbook: {}".format(runbook_file))
        runbook = res.json()
        runbook_id = runbook["metadata"]["uuid"]
        res, err = client.runbook.delete(runbook_id)
        if err:
            raise Exception("[{}] - {}".format(err["code"], err["error"]))

    run_runbook(client, runbook_name, runbook=runbook)


@run.command("action")
@click.argument("action_name")
@click.option(
    "--app", "app_name", default=None, required=True, help="Watch action run in an app"
)
@click.option("--watch/--no-watch", "-w", default=False, help="Watch scrolling output")
@click.pass_obj
def _run_actions(obj, app_name, action_name, watch):
    """App lcm actions"""

    def render_actions(screen):
        screen.clear()
        screen.print_at(
            "Running action {} for app {} ...".format(action_name, app_name), 0, 0
        )
        screen.refresh()
        run_actions(screen, obj, app_name, action_name, watch)
        screen.wait_for_input(10.0)

    Display.wrapper(render_actions, watch)


@main.group()
def watch():
    """Track actions running on apps"""
    pass


@watch.command("app")
@click.argument("app_name")
@click.option(
    "--poll-interval",
    "poll_interval",
    type=int,
    default=10,
    show_default=True,
    help="Give polling interval",
)
@click.pass_obj
def _watch_app(obj, app_name, poll_interval):
    """Watch an app"""

    def display_action(screen):
        watch_app(obj, app_name, screen)
        screen.wait_for_input(10.0)

    Display.wrapper(display_action, watch=True)
    click.echo("Action runs completed for app {}".format(app_name))


@watch.command("action_runlog")
@click.argument("runlog_uuid")
@click.option(
    "--app", "app_name", default=None, required=True, help="Watch action run in an app"
)
@click.option(
    "--poll-interval",
    "poll_interval",
    type=int,
    default=10,
    show_default=True,
    help="Give polling interval",
)
@click.pass_obj
def _watch_action_runlog(obj, runlog_uuid, app_name, poll_interval):
    """Watch an app"""

    def display_action(screen):
        watch_action(runlog_uuid, app_name, obj.get("client"), screen, poll_interval)
        screen.wait_for_input(10.0)

    Display.wrapper(display_action, watch=True)
    click.echo("Action run {} completed for app {}".format(runlog_uuid, app_name))


@create.command("provider_spec")
@click.option(
    "--type",
    "provider_type",
    type=click.Choice(get_provider_types()),
    default="AHV_VM",
    help="Provider type",
)
@click.pass_obj
def create_provider_spec(obj, provider_type):
    """Creates a provider_spec"""

    Provider = get_provider(provider_type)
    Provider.create_spec()


@main.group()
def update():
    """Update entities"""
    pass


@update.command("project")
@click.argument("project_name")
@click.option(
    "--file",
    "-f",
    "project_file",
    type=click.Path(exists=True, file_okay=True, dir_okay=False, readable=True),
    help="Path of Project file to upload",
    required=True,
)
@click.pass_obj
def _update_project(obj, project_name, project_file):

    if project_file.endswith(".json") or project_file.endswith(".yaml"):
        payload = yaml.safe_load(open(project_file, "r").read())
        res, err = update_project(obj, project_name, payload)
    else:
        click.echo("Unknown file format")
        return

    if err:
        click.echo(err["error"])
        return

    project = res.json()
    state = project["status"]["state"]
    click.echo(">> Project state: {}".format(state))


@main.group()
def download():
    """Download entities"""
    pass


@download.command("action_runlog")
@click.argument("runlog_uuid")
@click.option("--app", "app_name", required=True, help="App the action belongs to")
@click.option("--file", "file_name", help="How to name the downloaded file")
@click.pass_obj
def _download_runlog(obj, runlog_uuid, app_name, file_name):
    """Download runlogs, given runlog uuid and app name"""
    download_runlog(obj, runlog_uuid, app_name, file_name)
=======
from .main import main
from .bp_commands import *  # NoQA
from .app_commands import *  # NoQA
from calm.dsl.api import get_api_client

__all__ = [main, get_api_client]
>>>>>>> 35f62bde
<|MERGE_RESOLUTION|>--- conflicted
+++ resolved
@@ -1,834 +1,7 @@
-<<<<<<< HEAD
-import json
-import uuid
-
-from ruamel import yaml
-import click
-
-# TODO - move providers to separate file
-from calm.dsl.providers import get_provider, get_provider_types
-from calm.dsl.tools import ping
-from calm.dsl.config import get_config
-from calm.dsl.api import get_api_client
-
-from .utils import Display
-from .apps import (
-    get_apps,
-    describe_app,
-    delete_app,
-    run_actions,
-    watch_action,
-    watch_app,
-    download_runlog,
-)
-from .bps import (
-    get_blueprint_list,
-    describe_bp,
-    compile_blueprint_command,
-    compile_blueprint,
-    launch_blueprint_simple,
-    delete_blueprint,
-)
-from .projects import (
-    get_projects,
-    delete_project,
-    create_project,
-    describe_project,
-    update_project,
-)
-
-from .runbooks import (
-    get_runbook_list,
-    compile_runbook,
-    get_previous_runs,
-    run_runbook,
-    describe_runbook,
-    delete_runbook,
-)
-from .accounts import get_accounts, delete_account, describe_account
-
-CONTEXT_SETTINGS = dict(help_option_names=["-h", "--help"])
-
-
-@click.group(context_settings=CONTEXT_SETTINGS)
-@click.option(
-    "--ip",
-    envvar="PRISM_SERVER_IP",
-    default=None,
-    help="Prism Central server IP or hostname",
-)
-@click.option(
-    "--port",
-    envvar="PRISM_SERVER_PORT",
-    default=9440,
-    help="Prism Central server port number. Defaults to 9440.",
-)
-@click.option(
-    "--username",
-    envvar="PRISM_USERNAME",
-    default="admin",
-    help="Prism Central username",
-)
-@click.option(
-    "--password", envvar="PRISM_PASSWORD", default=None, help="Prism Central password"
-)
-@click.option(
-    "--config",
-    "-c",
-    "config_file",
-    envvar="CALM_CONFIG",
-    default=None,
-    type=click.Path(exists=True, file_okay=True, dir_okay=False, readable=True),
-    help="Path to config file, defaults to ~/.calm/config",
-)
-@click.option("--verbose", "-v", is_flag=True, help="Enables verbose mode.")
-@click.version_option("0.1")
-@click.pass_context
-def main(ctx, ip, port, username, password, config_file, verbose):
-    """Calm CLI
-
-\b
-Commonly used commands:
-  calm get apps   -> Get list of apps
-  calm get bps   -> Get list of blueprints
-  calm launch bp --app_name Fancy-App-1 MyFancyBlueprint   -> Launch a new app from an existing blueprint
-  calm create bp -f sample_bp.py --name Sample-App-3   -> Upload a new blueprint from a python DSL file
-  calm describe app Fancy-App-1   -> Describe an existing app
-  calm app Fancy-App-1 -w my_action   -> Run an action on an app
-  calm get runbooks  -> Get list of runbooks
-  calm create runbook -f sample_rb.py --name Sample-RB  -> Upload a new runbook from a python DSL file
-  calm run runbook MyFancyRunbook -> Runs the existing runbook MyFancyRunbook
-  calm get previous_runs  -> Get list of previous runbook runs
-"""
-    ctx.ensure_object(dict)
-    ctx.obj["config"] = get_config(
-        ip=ip, port=port, username=username, password=password, config_file=config_file
-    )
-    ctx.obj["client"] = get_api_client()
-    ctx.obj["verbose"] = verbose
-
-
-@main.group()
-def validate():
-    """Validate provider specs"""
-    pass
-
-
-@validate.command("provider_spec")
-@click.option(
-    "--file",
-    "-f",
-    "spec_file",
-    type=click.Path(exists=True, file_okay=True, dir_okay=False, readable=True),
-    required=True,
-    help="Path of provider spec file",
-)
-@click.option(
-    "--type",
-    "provider_type",
-    type=click.Choice(get_provider_types()),
-    default="AHV_VM",
-    help="Provider type",
-)
-def validate_provider_spec(spec_file, provider_type):
-
-    with open(spec_file) as f:
-        spec = yaml.safe_load(f.read())
-
-    try:
-        Provider = get_provider(provider_type)
-        Provider.validate_spec(spec)
-        click.echo("File {} is a valid {} spec.".format(spec_file, provider_type))
-    except Exception as ee:
-        click.echo("File {} is invalid {} spec".format(spec_file, provider_type))
-        raise ee
-
-
-@main.group()
-def get():
-    """Get various things like blueprints, apps: `get apps` and `get bps` are the primary ones."""
-    pass
-
-
-@get.group()
-def server():
-    """Get calm server details"""
-    pass
-
-
-@server.command("status")
-@click.pass_obj
-def get_server_status(obj):
-    """Get calm server connection status"""
-
-    client = obj.get("client")
-    host = client.connection.host
-    ping_status = "Success" if ping(ip=host) is True else "Fail"
-
-    click.echo("Server Ping Status: {}".format(ping_status))
-    click.echo("Server URL: {}".format(client.connection.base_url))
-    # TODO - Add info about PC and Calm server version
-
-
-@get.command("bps")
-@click.option("--name", default=None, help="Search for blueprints by name")
-@click.option(
-    "--filter", "filter_by", default=None, help="Filter blueprints by this string"
-)
-@click.option("--limit", default=20, help="Number of results to return")
-@click.option("--offset", default=0, help="Offset results by the specified amount")
-@click.option(
-    "--quiet", "-q", is_flag=True, default=False, help="Show only blueprint names."
-)
-@click.option(
-    "--all-items", "-a", is_flag=True, help="Get all items, including deleted ones"
-)
-@click.pass_obj
-def _get_blueprint_list(obj, name, filter_by, limit, offset, quiet, all_items):
-    """Get the blueprints, optionally filtered by a string"""
-    get_blueprint_list(obj, name, filter_by, limit, offset, quiet, all_items)
-
-
-@get.command("runbooks")
-@click.option("--name", default=None, help="Search for runbooks by name")
-@click.option(
-    "--filter", "filter_by", default=None, help="Filter runbooks by this string"
-)
-@click.option("--limit", default=20, help="Number of results to return")
-@click.option("--offset", default=0, help="Offset results by the specified amount")
-@click.option(
-    "--quiet", "-q", is_flag=True, default=False, help="Show only runbook names."
-)
-@click.option(
-    "--all-items", "-a", is_flag=True, help="Get all items, including deleted ones"
-)
-@click.pass_obj
-def _get_runbook_list(obj, name, filter_by, limit, offset, quiet, all_items):
-    """Get the runbooks, optionally filtered by a string"""
-    get_runbook_list(obj, name, filter_by, limit, offset, quiet, all_items)
-
-
-@get.command("previous_runs")
-@click.option("--name", default=None, help="Search for previous runbook runs by name of runbook")
-@click.option("--filter", "filter_by", default=None, help="Filter previous runbook runs by this string")
-@click.option("--limit", default=20, help="Number of results to return")
-@click.option("--offset", default=0, help="Offset results by the specified amount")
-@click.option(
-    "--quiet", "-q", is_flag=True, default=False, help="Show only runbook names"
-)
-@click.option(
-    "--all-items", "-a", is_flag=True, help="Get all items, including deleted ones"
-)
-@click.pass_obj
-def _get_previous_runs(obj, name, filter_by, limit, offset, quiet, all_items):
-    """Get previous runbook runs, optionally filtered by a string"""
-    get_previous_runs(obj, name, filter_by, limit, offset, quiet, all_items)
-
-
-@get.command("apps")
-@click.option("--name", default=None, help="Search for apps by name")
-@click.option("--filter", "filter_by", default=None, help="Filter apps by this string")
-@click.option("--limit", default=20, help="Number of results to return")
-@click.option("--offset", default=0, help="Offset results by the specified amount")
-@click.option(
-    "--quiet", "-q", is_flag=True, default=False, help="Show only application names"
-)
-@click.option(
-    "--all-items", "-a", is_flag=True, help="Get all items, including deleted ones"
-)
-@click.pass_obj
-def _get_apps(obj, name, filter_by, limit, offset, quiet, all_items):
-    """Get Apps, optionally filtered by a string"""
-    get_apps(obj, name, filter_by, limit, offset, quiet, all_items)
-
-
-@get.command("projects")
-@click.option("--name", default=None, help="Search for projects by name")
-@click.option(
-    "--filter", "filter_by", default=None, help="Filter projects by this string"
-)
-@click.option("--limit", default=20, help="Number of results to return")
-@click.option("--offset", default=0, help="Offset results by the specified amount")
-@click.option(
-    "--quiet", "-q", is_flag=True, default=False, help="Show only project names"
-)
-@click.pass_obj
-def _get_projects(obj, name, filter_by, limit, offset, quiet):
-    """Get projects, optionally filtered by a string"""
-    get_projects(obj, name, filter_by, limit, offset, quiet)
-
-
-@get.command("accounts")
-@click.option("--name", default=None, help="Search for provider account by name")
-@click.option(
-    "--filter", "filter_by", default=None, help="Filter projects by this string"
-)
-@click.option("--limit", default=20, help="Number of results to return")
-@click.option("--offset", default=0, help="Offset results by the specified amount")
-@click.option(
-    "--quiet", "-q", is_flag=True, default=False, help="Show only account names"
-)
-@click.option(
-    "--all-items", "-a", is_flag=True, help="Get all items, including deleted ones"
-)
-@click.option(
-    "--type",
-    "account_type",
-    default=None,
-    help="Search for accounts of specific provider",
-    type=click.Choice(["aws", "k8s", "vmware", "azure", "gcp", "nutanix"]),
-)
-@click.pass_obj  # TODO ADD filter by type of account
-def _get_accounts(obj, name, filter_by, limit, offset, quiet, all_items, account_type):
-    """Get accounts, optionally filtered by a string"""
-    get_accounts(obj, name, filter_by, limit, offset, quiet, all_items, account_type)
-
-
-@main.group()
-def compile():
-    """Compile blueprint to json / yaml"""
-    pass
-
-
-@compile.command("bp")
-@click.option(
-    "--file",
-    "-f",
-    "bp_file",
-    type=click.Path(exists=True, file_okay=True, dir_okay=False, readable=True),
-    required=True,
-    help="Path of Blueprint file to upload",
-)
-@click.option(
-    "--out",
-    "out",
-    type=click.Choice(["json", "yaml"]),
-    default="json",
-    help="output format [json|yaml].",
-)
-def _compile_blueprint_command(bp_file, out):
-    """Compiles a DSL (Python) blueprint into JSON or YAML"""
-    compile_blueprint_command(bp_file, out)
-
-
-@main.group()
-def create():
-    """Create entities in CALM (blueprint, project, runbook) """
-    pass
-
-
-def create_blueprint(client, bp_payload, name=None, description=None, categories=None):
-
-    bp_payload.pop("status", None)
-
-    if name:
-        bp_payload["spec"]["name"] = name
-        bp_payload["metadata"]["name"] = name
-
-    if description:
-        bp_payload["spec"]["description"] = description
-
-    bp_resources = bp_payload["spec"]["resources"]
-    bp_name = bp_payload["spec"]["name"]
-    bp_desc = bp_payload["spec"]["description"]
-
-    categories = bp_payload["metadata"].get("categories", None)
-
-    return client.blueprint.upload_with_secrets(
-        bp_name, bp_desc, bp_resources, categories=categories
-    )
-
-
-def create_blueprint_from_json(client, path_to_json, name=None, description=None):
-
-    bp_payload = json.loads(open(path_to_json, "r").read())
-    return create_blueprint(client, bp_payload, name=name, description=description)
-
-
-def create_blueprint_from_dsl(client, bp_file, name=None, description=None):
-
-    bp_payload = compile_blueprint(bp_file)
-    if bp_payload is None:
-        err_msg = "User blueprint not found in {}".format(bp_file)
-        err = {"error": err_msg, "code": -1}
-        return None, err
-
-    return create_blueprint(client, bp_payload, name=name, description=description)
-
-
-@create.command("bp")
-@click.option(
-    "--file",
-    "-f",
-    "bp_file",
-    type=click.Path(exists=True, file_okay=True, dir_okay=False, readable=True),
-    required=True,
-    help="Path of Blueprint file to upload",
-)
-@click.option("--name", default=None, help="Blueprint name (Optional)")
-@click.option("--description", default=None, help="Blueprint description (Optional)")
-@click.pass_obj
-def create_blueprint_command(obj, bp_file, name, description):
-    """Creates a blueprint"""
-
-    client = obj.get("client")
-
-    if bp_file.endswith(".json"):
-        res, err = create_blueprint_from_json(
-            client, bp_file, name=name, description=description
-        )
-    elif bp_file.endswith(".py"):
-        res, err = create_blueprint_from_dsl(
-            client, bp_file, name=name, description=description
-        )
-    else:
-        click.echo("Unknown file format {}".format(bp_file))
-        return
-
-    if err:
-        click.echo(err["error"])
-        return
-
-    bp = res.json()
-    bp_state = bp["status"]["state"]
-    click.echo(">> Blueprint state: {}".format(bp_state))
-    assert bp_state == "ACTIVE"
-
-
-def create_project_from_file(obj, file_location, project_name):
-
-    project_payload = yaml.safe_load(open(file_location, "r").read())
-    if project_name:
-        project_payload["project_detail"]["name"] = project_name
-
-    return create_project(obj, project_payload)
-
-
-@create.command("project")
-@click.option(
-    "--file",
-    "-f",
-    "project_file",
-    type=click.Path(exists=True, file_okay=True, dir_okay=False, readable=True),
-    help="Path of Project file to upload",
-    required=True,
-)
-@click.option(
-    "--name", "project_name", type=str, default="", help="Project name(optional)"
-)
-@click.pass_obj
-def _create_project(obj, project_file, project_name):
-    """Creates a project"""
-
-    if project_file.endswith(".json") or project_file.endswith(".yaml"):
-        res, err = create_project_from_file(obj, project_file, project_name)
-    else:
-        click.echo("Unknown file format")
-        return
-
-    if err:
-        click.echo(err["error"])
-        return
-
-    project = res.json()
-    state = project["status"]["state"]
-    click.echo(">> Project state: {}".format(state))
-
-
-def create_runbook(client, runbook_payload, name=None, description=None):
-
-    runbook_payload.pop("status", None)
-
-    if name:
-        runbook_payload["spec"]["name"] = name
-        runbook_payload["metadata"]["name"] = name
-
-    if description:
-        runbook_payload["spec"]["description"] = description
-
-    runbook_resources = runbook_payload["spec"]["resources"]
-    runbook_name = runbook_payload["spec"]["name"]
-    runbook_desc = runbook_payload["spec"]["description"]
-
-    return client.runbook.upload_with_secrets(
-        runbook_name, runbook_desc, runbook_resources
-    )
-
-
-def create_runbook_from_json(client, path_to_json, name=None, description=None):
-
-    runbook_payload = json.loads(open(path_to_json, "r").read())
-    return create_runbook(client, runbook_payload, name=name, description=description)
-
-
-def create_runbook_from_dsl(client, runbook_file, name=None, description=None):
-
-    runbook_payload = compile_runbook(runbook_file)
-    if runbook_payload is None:
-        err_msg = "User runbook not found in {}".format(runbook_file)
-        err = {"error": err_msg, "code": -1}
-        return None, err
-
-    return create_runbook(client, runbook_payload, name=name, description=description)
-
-
-@create.command("runbook")
-@click.option(
-    "--file",
-    "-f",
-    "runbook_file",
-    type=click.Path(exists=True, file_okay=True, dir_okay=False, readable=True),
-    required=True,
-    help="Path of Runbook file to upload",
-)
-@click.option("--name", default=None, help="Runbook name (Optional)")
-@click.option("--description", default=None, help="Runbook description (Optional)")
-@click.pass_obj
-def create_runbook_command(obj, runbook_file, name, description):
-    """Creates a runbook"""
-
-    client = obj.get("client")
-
-    if runbook_file.endswith(".json"):
-        res, err = create_runbook_from_json(
-            client, runbook_file, name=name, description=description
-        )
-    elif runbook_file.endswith(".py"):
-        res, err = create_runbook_from_dsl(
-            client, runbook_file, name=name, description=description
-        )
-    else:
-        click.echo("Unknown file format {}".format(runbook_file))
-        return
-
-    if err:
-        click.echo(err["error"])
-        return
-
-    runbook = res.json()
-    runbook_state = runbook["status"]["state"]
-    click.echo(">> Runbook state: {}".format(runbook_state))
-    assert runbook_state == "ACTIVE"
-
-
-@main.group()
-def delete():
-    """Delete entities"""
-    pass
-
-
-@delete.command("bp")
-@click.argument("blueprint_names", nargs=-1)
-@click.pass_obj
-def _delete_blueprint(obj, blueprint_names):
-    """Deletes a blueprint"""
-
-    delete_blueprint(obj, blueprint_names)
-
-
-@delete.command("app")
-@click.argument("app_names", nargs=-1)
-@click.option("--soft", "-s", is_flag=True, default=False, help="Soft delete app")
-@click.pass_obj
-def _delete_app(obj, app_names, soft):
-    """Deletes a application"""
-
-    delete_app(obj, app_names, soft)
-
-
-@delete.command("project")
-@click.argument("project_names", nargs=-1)
-@click.pass_obj
-def _delete_project(obj, project_names):
-    """Deletes a project"""
-
-    delete_project(obj, project_names)
-
-
-@delete.command("account")
-@click.argument("account_names", nargs=-1)
-@click.pass_obj
-def _delete_account(obj, account_names):
-    """Deletes a account from settings"""
-
-    delete_account(obj, account_names)
-
-
-@delete.command("runbook")
-@click.argument("runbook_names", nargs=-1)
-@click.pass_obj
-def _delete_runbook(obj, runbook_names):
-    """Deletes a runbook"""
-
-    delete_runbook(obj, runbook_names)
-
-
-@main.group()
-def launch():
-    """Launch blueprints to create Apps"""
-    pass
-
-
-@launch.command("bp")
-@click.argument("blueprint_name")
-@click.option("--app_name", default=None, help="Name of your app")
-@click.pass_obj
-def launch_blueprint_command(obj, blueprint_name, app_name, blueprint=None):
-
-    client = obj.get("client")
-
-    launch_blueprint_simple(client, blueprint_name, app_name, blueprint=blueprint)
-
-
-@main.group()
-def describe():
-    """Describe apps, blueprints, projects, accounts, runbooks"""
-    pass
-
-
-@describe.command("bp")
-@click.argument("bp_name")
-@click.pass_obj
-def _describe_bp(obj, bp_name):
-    """Describe an app"""
-    describe_bp(obj, bp_name)
-
-
-@describe.command("app")
-@click.argument("app_name")
-@click.pass_obj
-def _describe_app(obj, app_name):
-    """Describe an app"""
-    describe_app(obj, app_name)
-
-
-@describe.command("project")
-@click.argument("project_name")
-@click.pass_obj
-def _describe_project(obj, project_name):
-    """Describe a project"""
-
-    describe_project(obj, project_name)
-
-
-@describe.command("account")
-@click.argument("account_name")
-@click.pass_obj
-def _describe_account(obj, account_name):
-    """Describe a account"""
-
-    describe_account(obj, account_name)
-
-
-@describe.command("runbook")
-@click.argument("runbook_name")
-@click.pass_obj
-def _describe_runbook(obj, runbook_name):
-    """Describe a runbook"""
-
-    describe_runbook(obj, runbook_name)
-
-
-@main.group()
-def run():
-    """Run actions in an app or the existing Runbooks"""
-    pass
-
-
-@run.command("runbook")
-@click.argument("runbook_name", required=False)
-@click.option(
-    "--file",
-    "-f",
-    "runbook_file",
-    type=click.Path(exists=True, file_okay=True, dir_okay=False, readable=True),
-    required=False,
-    help="Path of Runbook file to directly run runbook"
-)
-@click.pass_obj
-def run_runbook_command(obj, runbook_name, runbook_file=None):
-
-    if runbook_file is None and runbook_name is None:
-        click.echo("One of either Runbook Name or Runbook File is required to run runbook.")
-        return
-
-    client = obj.get("client")
-    runbook = None
-
-    if runbook_file:
-        click.echo(">> Uploading runbook: {}".format(runbook_file))
-        name = "runbook" + "_" + str(uuid.uuid4())[:8]
-        if runbook_file.endswith(".json"):
-            res, err = create_runbook_from_json(
-                client, runbook_file, name=name
-            )
-        elif runbook_file.endswith(".py"):
-            res, err = create_runbook_from_dsl(
-                client, runbook_file, name=name
-            )
-        else:
-            click.echo("Unknown file format {}".format(runbook_file))
-            return
-
-        if err:
-            click.echo(err["error"])
-            return
-
-        click.echo(">> Uploaded runbook: {}".format(runbook_file))
-        runbook = res.json()
-        runbook_id = runbook["metadata"]["uuid"]
-        res, err = client.runbook.delete(runbook_id)
-        if err:
-            raise Exception("[{}] - {}".format(err["code"], err["error"]))
-
-    run_runbook(client, runbook_name, runbook=runbook)
-
-
-@run.command("action")
-@click.argument("action_name")
-@click.option(
-    "--app", "app_name", default=None, required=True, help="Watch action run in an app"
-)
-@click.option("--watch/--no-watch", "-w", default=False, help="Watch scrolling output")
-@click.pass_obj
-def _run_actions(obj, app_name, action_name, watch):
-    """App lcm actions"""
-
-    def render_actions(screen):
-        screen.clear()
-        screen.print_at(
-            "Running action {} for app {} ...".format(action_name, app_name), 0, 0
-        )
-        screen.refresh()
-        run_actions(screen, obj, app_name, action_name, watch)
-        screen.wait_for_input(10.0)
-
-    Display.wrapper(render_actions, watch)
-
-
-@main.group()
-def watch():
-    """Track actions running on apps"""
-    pass
-
-
-@watch.command("app")
-@click.argument("app_name")
-@click.option(
-    "--poll-interval",
-    "poll_interval",
-    type=int,
-    default=10,
-    show_default=True,
-    help="Give polling interval",
-)
-@click.pass_obj
-def _watch_app(obj, app_name, poll_interval):
-    """Watch an app"""
-
-    def display_action(screen):
-        watch_app(obj, app_name, screen)
-        screen.wait_for_input(10.0)
-
-    Display.wrapper(display_action, watch=True)
-    click.echo("Action runs completed for app {}".format(app_name))
-
-
-@watch.command("action_runlog")
-@click.argument("runlog_uuid")
-@click.option(
-    "--app", "app_name", default=None, required=True, help="Watch action run in an app"
-)
-@click.option(
-    "--poll-interval",
-    "poll_interval",
-    type=int,
-    default=10,
-    show_default=True,
-    help="Give polling interval",
-)
-@click.pass_obj
-def _watch_action_runlog(obj, runlog_uuid, app_name, poll_interval):
-    """Watch an app"""
-
-    def display_action(screen):
-        watch_action(runlog_uuid, app_name, obj.get("client"), screen, poll_interval)
-        screen.wait_for_input(10.0)
-
-    Display.wrapper(display_action, watch=True)
-    click.echo("Action run {} completed for app {}".format(runlog_uuid, app_name))
-
-
-@create.command("provider_spec")
-@click.option(
-    "--type",
-    "provider_type",
-    type=click.Choice(get_provider_types()),
-    default="AHV_VM",
-    help="Provider type",
-)
-@click.pass_obj
-def create_provider_spec(obj, provider_type):
-    """Creates a provider_spec"""
-
-    Provider = get_provider(provider_type)
-    Provider.create_spec()
-
-
-@main.group()
-def update():
-    """Update entities"""
-    pass
-
-
-@update.command("project")
-@click.argument("project_name")
-@click.option(
-    "--file",
-    "-f",
-    "project_file",
-    type=click.Path(exists=True, file_okay=True, dir_okay=False, readable=True),
-    help="Path of Project file to upload",
-    required=True,
-)
-@click.pass_obj
-def _update_project(obj, project_name, project_file):
-
-    if project_file.endswith(".json") or project_file.endswith(".yaml"):
-        payload = yaml.safe_load(open(project_file, "r").read())
-        res, err = update_project(obj, project_name, payload)
-    else:
-        click.echo("Unknown file format")
-        return
-
-    if err:
-        click.echo(err["error"])
-        return
-
-    project = res.json()
-    state = project["status"]["state"]
-    click.echo(">> Project state: {}".format(state))
-
-
-@main.group()
-def download():
-    """Download entities"""
-    pass
-
-
-@download.command("action_runlog")
-@click.argument("runlog_uuid")
-@click.option("--app", "app_name", required=True, help="App the action belongs to")
-@click.option("--file", "file_name", help="How to name the downloaded file")
-@click.pass_obj
-def _download_runlog(obj, runlog_uuid, app_name, file_name):
-    """Download runlogs, given runlog uuid and app name"""
-    download_runlog(obj, runlog_uuid, app_name, file_name)
-=======
 from .main import main
 from .bp_commands import *  # NoQA
 from .app_commands import *  # NoQA
+from .runbook_commands import * #NoQA
 from calm.dsl.api import get_api_client
 
-__all__ = [main, get_api_client]
->>>>>>> 35f62bde
+__all__ = [main, get_api_client]