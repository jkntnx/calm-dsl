"""Calm CLI

Usage:
  calm get bps [--filter=<name>...]
  calm describe bp <name> [--json | --yaml]
  calm create bp --file=<bp_file>
  calm delete bp <bp_name>
  calm launch bp (--name <bp_name> | --file <bp_file>)
  calm get apps [--filter=<name>...]
  calm describe app <app_name>
  calm <action> app <app_name> [--watch]
  calm watch --action <action_runlog_uuid> --app <app_name>
  calm watch --app <app_name>
  calm set config [--server <ip:port>] [--username <username>] [--password <password>]
  calm get config
  calm (-h | --help)
  calm (-v | --version)

Options:
  -h --help                  Show this screen.
  -v --version               Show version.
  -s --server url            Prism Central URL in <ip:port> format
  -u --username username     Prism Central username
  -p --password password     Prism Central password
"""
import os
import time
import warnings
import configparser
import urllib3
import click
from functools import reduce
from importlib import import_module

<<<<<<< HEAD
=======
# from docopt import docopt
>>>>>>> 79a8ac16
from pprint import pprint
from calm.dsl.utils.server_utils import get_api_client as _get_api_client
from prettytable import PrettyTable
from .constants import RUNLOG


urllib3.disable_warnings()

# Defaults to be used if no config file exists.
PC_IP = "10.46.34.230"
PC_PORT = 9440
PC_USERNAME = "admin"
PC_PASSWORD = "***REMOVED***"

LOCAL_CONFIG_PATH = "config.ini"
GLOBAL_CONFIG_PATH = "~/.calm/config"


def get_api_client(
    pc_ip=PC_IP, pc_port=PC_PORT, username=PC_USERNAME, password=PC_PASSWORD
):
    return _get_api_client(pc_ip=pc_ip, pc_port=pc_port, auth=(username, password))


@click.group()
@click.option(
    "--username", envvar="PRISM_USERNAME", default=None, help="Prism Central username"
)
@click.option(
    "--password", envvar="PRISM_PASSWORD", default=None, help="Prism Central password"
)
@click.option(
    "--server",
    "-s",
    envvar="PRISM_SERVER",
    default=None,
    help="Prism Central server URL in <ip>:<port> format",
)
@click.option(
    "--config",
    "-c",
    "config_file",
    envvar="CALM_CONFIG",
    type=click.Path(exists=True, file_okay=True, dir_okay=False, readable=True),
    help="Path of config file, default is %s in current directory, %s otherwise"
    % (LOCAL_CONFIG_PATH, GLOBAL_CONFIG_PATH),
)
@click.option("--verbose", "-v", is_flag=True, help="Enables verbose mode.")
@click.version_option("0.1")
@click.pass_context
def main(ctx, username, password, server, config_file, verbose):
    """Calm CLI

\b
Usage:
  calm get bps [--filter=<name>...]
  calm describe bp <name> [--json | --yaml]
  calm create bp --file=<bp_file>
  calm delete bp <bp_name>
  calm launch bp (--name <bp_name> | --file <bp_file>)
  calm get apps [--filter=<name>...]
  calm describe app <app_name>
  calm <action> app <app_name> [--watch]
  calm watch --action <action_runlog_uuid> --app <app_name>
  calm watch --app <app_name>
  calm set config [--server <ip:port>] [--username <username>] [--password <password>]
  calm get config
    """

    global PC_IP, PC_PORT, PC_USERNAME, PC_PASSWORD

    local_config_exists = os.path.isfile(LOCAL_CONFIG_PATH)
    global_config_exists = os.path.isfile(GLOBAL_CONFIG_PATH)

    file_path = config_file

    if not file_path:
        if global_config_exists and not local_config_exists:
            file_path = GLOBAL_CONFIG_PATH
        else:
            file_path = LOCAL_CONFIG_PATH

    config = configparser.ConfigParser()
    config.read(file_path)

    if "SERVER" in config:
        PC_IP = config["SERVER"]["pc_ip"]
        PC_PORT = config["SERVER"]["pc_port"]
        PC_USERNAME = config["SERVER"]["pc_username"]
        PC_PASSWORD = config["SERVER"]["pc_password"]

    if server:
        [PC_IP, PC_PORT] = server.split(":")
    if username:
        PC_USERNAME = username
    if password:
        PC_PASSWORD = password

    if file_path or "SERVER" not in config:
        # Save to config file if explicitly set, or no config file found
        config["SERVER"] = {
            "pc_ip": PC_IP,
            "pc_port": PC_PORT,
            "pc_username": PC_USERNAME,
            "pc_password": PC_PASSWORD,
        }
        with open(file_path, "w") as configfile:
            config.write(configfile)

<<<<<<< HEAD
    ctx.ensure_object(dict)
    ctx.obj["client"] = get_api_client(PC_IP, PC_PORT, PC_USERNAME, PC_PASSWORD)

    if verbose:
        click.echo("Using user %s @ https://%s:%s" % (PC_USERNAME, PC_IP, PC_PORT))
=======
    if not ctx.obj:
        ctx.obj = {}

    ctx.obj["client"] = get_api_client(PC_IP, PC_PORT, PC_USERNAME, PC_PASSWORD)
>>>>>>> 79a8ac16

    # if arguments["get"] and arguments["bps"]:
    #     get_blueprint_list(arguments["--filter"], client)
    # elif arguments["delete"] and arguments["<bp_name>"]:
    #     delete_blueprint(arguments["<bp_name>"], client)
    # elif arguments["launch"] and arguments["bp"]:
    #     if arguments["--name"]:
    #         launch_blueprint(arguments["<bp_name>"], client)
    #     elif arguments["--file"]:
    #         upload_blueprint(arguments["--file"], client, True)
    # elif arguments["create"] and arguments["bp"]:
    #     upload_blueprint(arguments["--file"], client)
    # elif arguments["get"] and arguments["apps"]:
    #     get_apps(arguments["--filter"], client)
    # elif arguments["describe"] and arguments["app"]:
    #     describe_app(arguments["<app_name>"], client)
    # elif arguments["<action>"] and arguments["<app_name>"]:
    #     run_actions(
    #         arguments["<action>"], arguments["<app_name>"], client, arguments["--watch"]
    #     )
    # elif arguments["watch"]:
    #     if arguments["--action"]:
    #         watch_action(
    #             arguments["<action_runlog_uuid>"], arguments["<app_name>"], client
    #         )
    #     else:
    #         watch_app(arguments["<app_name>"], client)


@main.group()
def get():
    """Get various things like blueprints, apps and so on"""


<<<<<<< HEAD
@get.command("bps")
@click.option(
    "--filter", "filter_by", default=None, help="Filter blueprints with this string"
)
=======
@get.command("apps")
@click.option("--names", default=None, help="The name of apps to filter by")
>>>>>>> 79a8ac16
@click.option("--limit", default=20, help="Number of results to return")
@click.pass_context
def get_blueprint_list(ctx, filter_by, limit):
    """Get the blueprints, optionally filtered by a string"""
    global PC_IP

<<<<<<< HEAD
    client = ctx.obj["client"]
=======
    client = ctx.obj.get("client")
>>>>>>> 79a8ac16

    params = {"length": limit, "offset": 0}
    if filter_by:
        params["filter"] = _get_name_query(filter_by)
    res, err = client.list(params=params)

    if not err:
        table = PrettyTable()
        table.field_names = [
            "Blueprint Name",
            "Type",
            "Description",
            "State",
            "Project",
            "Application Count",
        ]
        json_rows = res.json()["entities"]
        for _row in json_rows:
            row = _row["status"]
            metadata = _row["metadata"]
            bp_type = (
                "Single VM"
                if "categories" in metadata
                and metadata["categories"]["TemplateType"] == "Vm"
                else "Multi VM/Pod"
            )

            project = (
                metadata["project_reference"]["name"]
                if "project_reference" in metadata
                else None
            )
            table.add_row(
                [
                    row["name"],
                    bp_type,
                    row["description"],
                    row["state"],
                    project,
                    row["application_count"],
                ]
            )
        print("\n----Blueprint List----")
        print(table)
        assert res.ok is True
    else:
        warnings.warn(UserWarning("Cannot fetch blueprints from {}".format(PC_IP)))


<<<<<<< HEAD
@get.command("apps")
@click.option("--names", default=None, help="The name of apps to filter by")
@click.option("--limit", default=20, help="Number of results to return")
@click.pass_context
def get_apps(ctx, names, limit):
    """Get Apps, optionally filtered by a string"""

    client = ctx.obj["client"]
=======

@get.command("bps")
@click.option("--names", default=None, help="The name of blueprints to filter by")
@click.option("--limit", default=20, help="Number of results to return")
@click.pass_context
def get_blueprint_list(ctx, names, limit):
    """Get the blueprints, optionally filtered by a string"""

    global PC_IP
    assert ping(PC_IP) is True

    client = ctx.obj.get("client")
>>>>>>> 79a8ac16

    params = {"length": limit, "offset": 0}
    if names:
        params["filter"] = _get_name_query(names)
    res, err = client.list_apps(params=params)

    if not err:
        table = PrettyTable()
        table.field_names = [
            "Application Name",
            "Source Blueprint",
            "State",
            "Owner",
            "Created On",
        ]
        json_rows = res.json()["entities"]
        for _row in json_rows:
            row = _row["status"]
            metadata = _row["metadata"]

            created_on = time.ctime(int(metadata["creation_time"]) // 1000000)
            table.add_row(
                [
                    row["name"],
                    row["resources"]["app_blueprint_reference"]["name"],
                    row["state"],
                    metadata["owner_reference"]["name"],
                    created_on,
                ]
            )
        print("\n----Application List----")
        print(table)
        assert res.ok is True
    else:
        warnings.warn(UserWarning("Cannot fetch applications from {}".format(PC_IP)))


<<<<<<< HEAD
@main.group()
def create():
    """Create blueprint, optionally launch too"""


@create.command("bp")
@click.argument("name")
@click.option(
    "--file",
    "-f",
    "bp_file",
    type=click.Path(exists=True, file_okay=True, dir_okay=False, readable=True),
    help="Path of Blueprint file to upload",
)
@click.pass_context
def upload_blueprint(ctx, name):
    """Upload a blueprint"""

    client = ctx.obj["client"]

    name_with_class = name.replace("/", ".")
    (file_name, class_name) = name_with_class.rsplit(":", 1)
=======
@main.group("create")
def create():
    pass


@create.command("bp")
@click.option(
    "--bp_file",
    "--file_name",
    envvar="CALM_CONFIG",
    type=click.Path(exists=True, file_okay=True, dir_okay=False, readable=True),
    help="Path of Blueprint file, default is %s in current directory, %s otherwise"
    % (LOCAL_CONFIG_PATH, GLOBAL_CONFIG_PATH),
)
@click.option("--bp_class", help="The name of the blueprint class in the file")
@click.pass_context
def upload_blueprint(ctx, bp_file, bp_class, launch=False):
    """Given a DSL blueprint file, upload it to the Calm server."""

    print("Upload called. Path + name:", bp_file)

    global PC_IP
    assert ping(PC_IP) is True
    if bp_file.startswith("."):
        bp_file = bp_file[2:]

    file_name = bp_file.replace("/", ".")[:-3]
    # (file_name, class_name) = file_name.rsplit(":", 1)
>>>>>>> 79a8ac16
    mod = import_module(file_name)

    Blueprint = getattr(mod, bp_class)

    client = ctx.obj.get("client")
    # seek and destroy
    params = {"filter": "name=={};state!=DELETED".format(Blueprint)}
    res, err = client.list(params=params)
    if err:
        raise Exception("[{}] - {}".format(err["code"], err["error"]))

    response = res.json()
    entities = response.get("entities", None)
    if entities:
        if len(entities) != 1:
            raise Exception("More than one blueprint found - {}".format(entities))

        print(">> {} found >>".format(Blueprint))
        uuid = entities[0]["metadata"]["uuid"]

        res, err = client.delete(uuid)
        if err:
            raise Exception("[{}] - {}".format(err["code"], err["error"]))

        print(">> {} deleted >>".format(Blueprint))

    else:
        print(">> {} not found >>".format(Blueprint))

    # upload
    res, err = client.upload_with_secrets(Blueprint)
    if not err:
        print(">> {} uploaded with credentials >>".format(Blueprint))
        # print(json.dumps(res.json(), indent=4, separators=(",", ": ")))
        assert res.ok is True
    else:
        raise Exception("[{}] - {}".format(err["code"], err["error"]))

    bp = res.json()
    bp_state = bp["status"]["state"]
    print(">> Blueprint state: {}".format(bp_state))
    assert bp_state == "ACTIVE"

    if launch:
        launch_blueprint(ctx, Blueprint, bp)


<<<<<<< HEAD
@get.command("bp")
@click.argument("name")
@click.pass_context
def get_blueprint(ctx, name):
    """Get a specific blueprint"""
    global PC_IP
    client = ctx.obj["client"]
=======
def get_blueprint(client, name):
    """Get a specific blueprint"""
    global PC_IP
    assert ping(PC_IP) is True
>>>>>>> 79a8ac16

    # find bp
    params = {"filter": "name=={};state!=DELETED".format(name)}

    res, err = client.list(params=params)
    if err:
        raise Exception("[{}] - {}".format(err["code"], err["error"]))

    response = res.json()
    entities = response.get("entities", None)
    blueprint = None
    if entities:
        if len(entities) != 1:
            raise Exception("More than one blueprint found - {}".format(entities))

        print(">> {} found >>".format(name))
        blueprint = entities[0]
    else:
        raise Exception(">> No blueprint found with name {} found >>".format(name))
    return blueprint


<<<<<<< HEAD
@main.group()
def delete():
    """Delete blueprints"""


@delete.command("bp")
@click.argument("name")
@click.pass_context
def delete_blueprint(ctx, name):

    client = ctx.obj["client"]
    blueprint = get_blueprint(name, client)
    blueprint_id = blueprint["metadata"]["uuid"]
    res, err = client.delete(blueprint_id)
    if err:
        raise Exception("[{}] - {}".format(err["code"], err["error"]))
    print(">> Blueprint {} deleted >>".format(name))


@main.group()
def launch():
    """Launch blueprints to create Apps"""


@launch.command("bp")
@click.argument("name")
@click.option(
    "--file",
    "-f",
    "bp_file",
    type=click.Path(exists=True, file_okay=True, dir_okay=False, readable=True),
    help="Path of Blueprint file to upload",
)
@click.pass_context
def launch_blueprint(blueprint_name, client, blueprint=None):
=======
@main.group("launch")
def launch():
    pass


@launch.command("bp")
@click.argument("blueprint_name")
@click.pass_context
def launch_blueprint(ctx, blueprint_name, blueprint=None):
    client = ctx.obj.get("client")
    import ipdb

    ipdb.set_trace()
>>>>>>> 79a8ac16
    if not blueprint:
        blueprint = get_blueprint(client, blueprint_name)

    blueprint_id = blueprint["metadata"]["uuid"]
    print(">> Fetching blueprint details")
    res, err = client.get(blueprint_id)
    if err:
        raise Exception("[{}] - {}".format(err["code"], err["error"]))
    blueprint = res.json()
    blueprint_spec = blueprint["spec"]

    launch_payload = {
        "api_version": "3.0",
        "metadata": blueprint["metadata"],
        "spec": {
            "application_name": "NextDemoApp-{}".format(int(time.time())),
            "app_profile_reference": {
                "kind": "app_profile",
                "name": "{}".format(
                    blueprint_spec["resources"]["app_profile_list"][0]["name"]
                ),
                "uuid": "{}".format(
                    blueprint_spec["resources"]["app_profile_list"][0]["uuid"]
                ),
            },
            "resources": blueprint_spec["resources"],
        },
    }

    res, err = client.full_launch(blueprint_id, launch_payload)
    if not err:
        print(">> {} queued for launch >>".format(blueprint_name))
    else:
        raise Exception("[{}] - {}".format(err["code"], err["error"]))
    response = res.json()
    launch_req_id = response["status"]["request_id"]

    # Poll every 10 seconds on the app status, for 5 mins
    maxWait = 5 * 60
    count = 0
    while count < maxWait:
        # call status api
        print("Polling status of Launch")
        res, err = client.poll_launch(blueprint_id, launch_req_id)
        response = res.json()
        pprint(response)
        if response["status"]["state"] == "success":
            app_uuid = response["status"]["application_uuid"]

            # Can't give app url, as deep routing within PC doesn't work.
            # Hence just giving the app id.
            print("Successfully launched. App uuid is: {}".format(app_uuid))
            print(
                "App url: https://{}:{}/console/#page/explore/calm/applications/{}".format(
                    PC_IP, PC_PORT, app_uuid
                )
            )
            break
        elif response["status"]["state"] == "failure":
            print("Failed to launch blueprint. Check API response above.")
            break
        elif err:
            raise Exception("[{}] - {}".format(err["code"], err["error"]))
        count += 10
        time.sleep(10)


def _get_app(app_name, client):

    # 1. Get app_uuid from list api
    params = {"filter": "name=={}".format(app_name)}

    res, err = client.list_apps(params=params)
    if err:
        raise Exception("[{}] - {}".format(err["code"], err["error"]))

    response = res.json()
    entities = response.get("entities", None)
    app = None
    if entities:
        if len(entities) != 1:
            raise Exception("More than one app found - {}".format(entities))

        print(">> {} found >>".format(app_name))
        app = entities[0]
    else:
        raise Exception(">> No app found with name {} found >>".format(app_name))
    app_id = app["metadata"]["uuid"]

    # 2. Get app details
    print(">> Fetching app details")
    res, err = client.get_app(app_id)
    if err:
        raise Exception("[{}] - {}".format(err["code"], err["error"]))
    app = res.json()
    return app


@main.group()
def describe():
    """Describe apps and blueprints"""


@describe.command("app")
@click.argument("app_name")
@click.pass_context
def describe_app(ctx, app_name):
    """Describe an app"""

    client = ctx.obj["client"]
    app = _get_app(app_name, client)

    print("\n----Application Summary----\n")
    app_name = app["metadata"]["name"]
    print("Name: {}".format(app_name))
    print("UUID: {}".format(app["metadata"]["uuid"]))
    print("Status: {}".format(app["status"]["state"]))
    print("Owner: {}".format(app["metadata"]["owner_reference"]["name"]))
    print("Project: {}".format(app["metadata"]["project_reference"]["name"]))

    created_on = time.ctime(int(app["metadata"]["creation_time"]) // 1000000)
    print("Created On: {}".format(created_on))

    print(
        "Source Blueprint: {}".format(
            app["status"]["resources"]["app_blueprint_reference"]["name"]
        )
    )

    print(
        "Application Profile: {}".format(
            app["status"]["resources"]["app_profile_config_reference"]["name"]
        )
    )

    deployment_list = app["status"]["resources"]["deployment_list"]
    print("Deployments ({}):".format(len(deployment_list)))
    for deployment in deployment_list:
        print("\t{} {}".format(deployment["name"], deployment["state"]))

    action_list = app["status"]["resources"]["action_list"]
    print("App Actions ({}):".format(len(action_list)))
    for action in action_list:
        action_name = action["name"]
        if action_name.startswith("action_"):
            action_name = action_name[len("action_") :]
        print("\t{}".format(action_name))

    variable_list = app["status"]["resources"]["variable_list"]
    print("App Variables ({}):".format(len(variable_list)))
    for variable in variable_list:
        print(
            "\t{}: {}  # {}".format(
                variable["name"], variable["value"], variable["label"]
            )
        )

    print(
        "# You can run actions on the app using: calm <action_name> app {}".format(
            app_name
        )
    )


@main.command("app")
@click.argument("app_name")
@click.argument("action_name")
@click.option("--watch/--no-watch", "-w", default=False, help="Watch scrolling output")
@click.pass_context
def run_actions(ctx, app_name, action_name, watch):
    """App related functionality: launch, lcm actions, monitor, delete"""

    client = ctx.obj["client"]

    app = _get_app(app_name, client)
    app_spec = app["spec"]
    app_id = app["metadata"]["uuid"]

    # 3. Get action uuid from action name
    if action_name.lower() == "delete":
        res, err = client.delete_app(app_id)
        print(">> Triggering Delete")
        if err:
            raise Exception("[{}] - {}".format(err["code"], err["error"]))
        else:
            print("Delete action triggered")
            response = res.json()
            runlog_id = response["status"]["runlog_uuid"]
            print("Action runlog uuid: {}".format(runlog_id))

            def poll_func():
                print("Polling Delete action...")
                return client.get_app(app_id)

            def is_deletion_complete(response):
                status = response["status"]["state"]
                print("Current app status: {}".format(status))
                is_deleted = status == "deleted"
                return (is_deleted, "Successfully deleted app {}".format(app_name))

            if watch:
                poll_action(poll_func, is_deletion_complete)
            return

    calm_action_name = "action_" + action_name.lower()
    action = next(
        action
        for action in app_spec["resources"]["action_list"]
        if action["name"] == calm_action_name or action["name"] == action_name
    )
    if not action:
        raise Exception("No action found matching name {}".format(action_name))
    action_id = action["uuid"]

    # 4. Hit action run api (with metadata and minimal spec: [args, target_kind, target_uuid])
    app.pop("status")
    app["spec"] = {"args": [], "target_kind": "Application", "target_uuid": app_id}
    res, err = client.run_action(app_id, action_id, app)
    print(">> Triggering action run")
    if err:
        raise Exception("[{}] - {}".format(err["code"], err["error"]))

    response = res.json()
    runlog_id = response["status"]["runlog_uuid"]
    print("Runlog uuid: ", runlog_id)
    url = client.APP_ITEM.format(app_id) + "/app_runlogs/list"
    payload = {"filter": "root_reference=={}".format(runlog_id)}

    def poll_func():
        print("Polling action run ...")
        return client.poll_action_run(url, payload)

    def is_action_complete(response):
        pprint(response)
        if len(response["entities"]):
            for action in response["entities"]:
                if action["status"]["state"] != "SUCCESS":
                    return (False, "")
            return (True, "{} action complete".format(action_name.upper()))
        return (False, "")

    if watch:
        poll_action(poll_func, is_action_complete)


def poll_action(poll_func, completion_func):
    # Poll every 10 seconds on the app status, for 5 mins
    maxWait = 5 * 60
    count = 0
    while count < maxWait:
        # call status api
        res, err = poll_func()
        if err:
            raise Exception("[{}] - {}".format(err["code"], err["error"]))
        response = res.json()
        (completed, msg) = completion_func(response)
        if completed:
            print(msg)
            break
        count += 10
        time.sleep(10)


def watch_action(runlog_id, app_name, client):
    app = _get_app(app_name, client)
    app_id = app["metadata"]["uuid"]

    url = client.APP_ITEM.format(app_id) + "/app_runlogs/list"
    payload = {"filter": "root_reference=={}".format(runlog_id)}

    def poll_func():
        print("Polling action status...")
        return client.poll_action_run(url, payload)

    def is_action_complete(response):
        pprint(response)
        if len(response["entities"]):
            for action in response["entities"]:
                state = action["status"]["state"]
                if state in RUNLOG.FAILURE_STATES:
                    return (True, "Action failed")
                if state not in RUNLOG.TERMINAL_STATES:
                    return (False, "")
            return (True, "Action ran successfully")
        return (False, "")

    poll_action(poll_func, is_action_complete)


@main.group()
def watch():
    """Get various things like blueprints, apps and so on"""


@watch.command("app")
@click.argument("app_name")
@click.option(
    "--action", default=None, help="Watch specific action"
)
@click.pass_context
def watch_app(ctx, app_name, action):
    """Watch an app"""

    client = ctx.obj["client"]

    if action:
        return watch_action(action, app_name, client)

    app = _get_app(app_name, client)
    app_id = app["metadata"]["uuid"]
    url = client.APP_ITEM.format(app_id) + "/app_runlogs/list"

    payload = {
        "filter": "application_reference=={};(type==action_runlog,type==audit_runlog,type==ngt_runlog,type==clone_action_runlog)".format(
            app_id
        )
    }

    def poll_func():
        print("Polling app status...")
        return client.poll_action_run(url, payload)

    def is_complete(response):
        pprint(response)
        if len(response["entities"]):
            for action in response["entities"]:
                state = action["status"]["state"]
                if state in RUNLOG.FAILURE_STATES:
                    return (True, "Action failed")
                if state not in RUNLOG.TERMINAL_STATES:
                    return (False, "")
            return (True, "Action ran successfully")
        return (False, "")

    poll_action(poll_func, is_complete)


def _get_name_query(names):
    if names:
        search_strings = [
            "name==.*"
            + reduce(
                lambda acc, c: "{}[{}|{}]".format(acc, c.lower(), c.upper()), name, ""
            )
            + ".*"
            for name in names
        ]
<<<<<<< HEAD
        return ",".join(search_strings)


if __name__ == "__main__":
    main()
=======
        return ",".join(search_strings)
>>>>>>> 79a8ac16
<|MERGE_RESOLUTION|>--- conflicted
+++ resolved
@@ -32,10 +32,6 @@
 from functools import reduce
 from importlib import import_module
 
-<<<<<<< HEAD
-=======
-# from docopt import docopt
->>>>>>> 79a8ac16
 from pprint import pprint
 from calm.dsl.utils.server_utils import get_api_client as _get_api_client
 from prettytable import PrettyTable
@@ -145,18 +141,11 @@
         with open(file_path, "w") as configfile:
             config.write(configfile)
 
-<<<<<<< HEAD
     ctx.ensure_object(dict)
     ctx.obj["client"] = get_api_client(PC_IP, PC_PORT, PC_USERNAME, PC_PASSWORD)
 
     if verbose:
         click.echo("Using user %s @ https://%s:%s" % (PC_USERNAME, PC_IP, PC_PORT))
-=======
-    if not ctx.obj:
-        ctx.obj = {}
-
-    ctx.obj["client"] = get_api_client(PC_IP, PC_PORT, PC_USERNAME, PC_PASSWORD)
->>>>>>> 79a8ac16
 
     # if arguments["get"] and arguments["bps"]:
     #     get_blueprint_list(arguments["--filter"], client)
@@ -191,26 +180,17 @@
     """Get various things like blueprints, apps and so on"""
 
 
-<<<<<<< HEAD
 @get.command("bps")
 @click.option(
     "--filter", "filter_by", default=None, help="Filter blueprints with this string"
 )
-=======
-@get.command("apps")
-@click.option("--names", default=None, help="The name of apps to filter by")
->>>>>>> 79a8ac16
 @click.option("--limit", default=20, help="Number of results to return")
 @click.pass_context
 def get_blueprint_list(ctx, filter_by, limit):
     """Get the blueprints, optionally filtered by a string"""
     global PC_IP
 
-<<<<<<< HEAD
     client = ctx.obj["client"]
-=======
-    client = ctx.obj.get("client")
->>>>>>> 79a8ac16
 
     params = {"length": limit, "offset": 0}
     if filter_by:
@@ -260,7 +240,6 @@
         warnings.warn(UserWarning("Cannot fetch blueprints from {}".format(PC_IP)))
 
 
-<<<<<<< HEAD
 @get.command("apps")
 @click.option("--names", default=None, help="The name of apps to filter by")
 @click.option("--limit", default=20, help="Number of results to return")
@@ -268,21 +247,9 @@
 def get_apps(ctx, names, limit):
     """Get Apps, optionally filtered by a string"""
 
+    global PC_IP
+
     client = ctx.obj["client"]
-=======
-
-@get.command("bps")
-@click.option("--names", default=None, help="The name of blueprints to filter by")
-@click.option("--limit", default=20, help="Number of results to return")
-@click.pass_context
-def get_blueprint_list(ctx, names, limit):
-    """Get the blueprints, optionally filtered by a string"""
-
-    global PC_IP
-    assert ping(PC_IP) is True
-
-    client = ctx.obj.get("client")
->>>>>>> 79a8ac16
 
     params = {"length": limit, "offset": 0}
     if names:
@@ -320,7 +287,6 @@
         warnings.warn(UserWarning("Cannot fetch applications from {}".format(PC_IP)))
 
 
-<<<<<<< HEAD
 @main.group()
 def create():
     """Create blueprint, optionally launch too"""
@@ -335,44 +301,20 @@
     type=click.Path(exists=True, file_okay=True, dir_okay=False, readable=True),
     help="Path of Blueprint file to upload",
 )
-@click.pass_context
-def upload_blueprint(ctx, name):
+@click.option("--class", "bp_class", help="The name of the blueprint class in the file")
+@click.pass_context
+def upload_blueprint(ctx, name, bp_file, bp_class, launch_):
     """Upload a blueprint"""
 
-    client = ctx.obj["client"]
-
-    name_with_class = name.replace("/", ".")
-    (file_name, class_name) = name_with_class.rsplit(":", 1)
-=======
-@main.group("create")
-def create():
-    pass
-
-
-@create.command("bp")
-@click.option(
-    "--bp_file",
-    "--file_name",
-    envvar="CALM_CONFIG",
-    type=click.Path(exists=True, file_okay=True, dir_okay=False, readable=True),
-    help="Path of Blueprint file, default is %s in current directory, %s otherwise"
-    % (LOCAL_CONFIG_PATH, GLOBAL_CONFIG_PATH),
-)
-@click.option("--bp_class", help="The name of the blueprint class in the file")
-@click.pass_context
-def upload_blueprint(ctx, bp_file, bp_class, launch=False):
-    """Given a DSL blueprint file, upload it to the Calm server."""
-
-    print("Upload called. Path + name:", bp_file)
-
     global PC_IP
-    assert ping(PC_IP) is True
+
+    click.echo("Upload called. Path + name:", bp_file)
+
     if bp_file.startswith("."):
         bp_file = bp_file[2:]
 
     file_name = bp_file.replace("/", ".")[:-3]
-    # (file_name, class_name) = file_name.rsplit(":", 1)
->>>>>>> 79a8ac16
+    file_name_with_class = name.replace("/", ".")
     mod = import_module(file_name)
 
     Blueprint = getattr(mod, bp_class)
@@ -420,7 +362,6 @@
         launch_blueprint(ctx, Blueprint, bp)
 
 
-<<<<<<< HEAD
 @get.command("bp")
 @click.argument("name")
 @click.pass_context
@@ -428,12 +369,6 @@
     """Get a specific blueprint"""
     global PC_IP
     client = ctx.obj["client"]
-=======
-def get_blueprint(client, name):
-    """Get a specific blueprint"""
-    global PC_IP
-    assert ping(PC_IP) is True
->>>>>>> 79a8ac16
 
     # find bp
     params = {"filter": "name=={};state!=DELETED".format(name)}
@@ -456,24 +391,23 @@
     return blueprint
 
 
-<<<<<<< HEAD
 @main.group()
 def delete():
     """Delete blueprints"""
 
 
 @delete.command("bp")
-@click.argument("name")
-@click.pass_context
-def delete_blueprint(ctx, name):
+@click.argument("blueprint_name")
+@click.pass_context
+def delete_blueprint(ctx, blueprint_name, blueprint=None):
 
     client = ctx.obj["client"]
-    blueprint = get_blueprint(name, client)
+    blueprint = get_blueprint(blueprint_name, client)
     blueprint_id = blueprint["metadata"]["uuid"]
     res, err = client.delete(blueprint_id)
     if err:
         raise Exception("[{}] - {}".format(err["code"], err["error"]))
-    print(">> Blueprint {} deleted >>".format(name))
+    click.echo("Blueprint {} deleted".format(blueprint_name))
 
 
 @main.group()
@@ -482,31 +416,13 @@
 
 
 @launch.command("bp")
-@click.argument("name")
-@click.option(
-    "--file",
-    "-f",
-    "bp_file",
-    type=click.Path(exists=True, file_okay=True, dir_okay=False, readable=True),
-    help="Path of Blueprint file to upload",
-)
+@click.argument("blueprint_name")
 @click.pass_context
 def launch_blueprint(blueprint_name, client, blueprint=None):
-=======
-@main.group("launch")
-def launch():
-    pass
-
-
-@launch.command("bp")
-@click.argument("blueprint_name")
-@click.pass_context
-def launch_blueprint(ctx, blueprint_name, blueprint=None):
     client = ctx.obj.get("client")
     import ipdb
 
     ipdb.set_trace()
->>>>>>> 79a8ac16
     if not blueprint:
         blueprint = get_blueprint(client, blueprint_name)
 
@@ -854,12 +770,8 @@
             + ".*"
             for name in names
         ]
-<<<<<<< HEAD
         return ",".join(search_strings)
 
 
 if __name__ == "__main__":
-    main()
-=======
-        return ",".join(search_strings)
->>>>>>> 79a8ac16
+    main()