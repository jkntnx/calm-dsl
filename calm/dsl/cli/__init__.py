import json

from ruamel import yaml
import click
from asciimatics.screen import Screen


# TODO - move providers to separate file
from calm.dsl.providers import get_provider, get_provider_types
from calm.dsl.tools import ping
from calm.dsl.config import get_config
from calm.dsl.api import get_api_client

<<<<<<< HEAD
from .config import get_api_client, set_config
=======
>>>>>>> 9ce1d678
from .apps import get_apps, describe_app, delete_app, run_actions, watch_app
from .bps import (
    get_blueprint_list,
    compile_blueprint_command,
    compile_blueprint,
    launch_blueprint_simple,
    delete_blueprint,
)


@click.group()
@click.pass_context
@click.option("--verbose", "-v", is_flag=True, help="Enables verbose mode.")
@click.version_option("0.1")
def main(ctx, verbose):
    """Calm CLI"""
    ctx.ensure_object(dict)
    ctx.obj["client"] = get_api_client()
    ctx.obj["verbose"] = verbose


@main.command("configure")
@click.option(
    "--ip",
    envvar="PRISM_SERVER_IP",
    default=None,
    help="Prism Central server IP or hostname",
)
@click.option(
    "--port",
    envvar="PRISM_SERVER_PORT",
    default="9440",
    help="Prism Central server port number. Defaults to 9440.",
)
@click.option(
    "--username",
    envvar="PRISM_USERNAME",
    default="admin",
    help="Prism Central username",
)
@click.option(
    "--password", envvar="PRISM_PASSWORD", default=None, help="Prism Central password"
)
@click.option(
    "--config",
    "-c",
    "config_file",
    envvar="CALM_CONFIG",
    default=None,
    type=click.Path(exists=True, file_okay=True, dir_okay=False, readable=True),
    help="Path to config file, defaults to ~/.calm/config",
)
@click.pass_obj
def _set_config(obj, ip, port, username, password, config_file):
    """Configure values for PC details (IP, Port, Credentials) and Projects"""
    set_config(
        ip=ip, port=port, username=username, password=password, config_file=config_file
    )


@main.group()
def validate():
    """Validate provider specs"""
    pass


@validate.command("provider_spec")
@click.option(
    "--file",
    "-f",
    "spec_file",
    type=click.Path(exists=True, file_okay=True, dir_okay=False, readable=True),
    help="Path of provider spec file",
)
@click.option(
    "--type",
    "provider_type",
    type=click.Choice(get_provider_types()),
    default="AHV_VM",
    help="Provider type",
)
def validate_provider_spec(spec_file, provider_type):

    with open(spec_file) as f:
        spec = yaml.safe_load(f.read())

    try:
        Provider = get_provider(provider_type)
        Provider.validate_spec(spec)
        click.echo("File {} is a valid {} spec.".format(spec_file, provider_type))
    except Exception as ee:
        click.echo("File {} is invalid {} spec".format(spec_file, provider_type))
        raise ee


@main.group()
def get():
    """Get various things like blueprints, apps and so on"""
    pass


@get.group()
def server():
    """Get calm server details"""
    pass


@server.command("status")
@click.pass_obj
def get_server_status(obj):
    """Get calm server connection status"""

    client = obj.get("client")
    host = client.connection.host
    ping_status = "Success" if ping(ip=host) is True else "Fail"

    click.echo("Server Ping Status: {}".format(ping_status))
    click.echo("Server URL: {}".format(client.connection.base_url))
    # TODO - Add info about PC and Calm server version


@get.command("bps")
@click.option("--name", default=None, help="Search for blueprints by name")
@click.option(
    "--filter", "filter_by", default=None, help="Filter blueprints by this string"
)
@click.option("--limit", default=20, help="Number of results to return")
@click.option("--offset", default=0, help="Offset results by the specified amount")
@click.option(
    "--quiet", "-q", is_flag=True, default=False, help="Show only blueprint names."
)
@click.option(
    "--all-items", "-a", is_flag=True, help="Get all items, including deleted ones"
)
@click.pass_obj
def _get_blueprint_list(obj, name, filter_by, limit, offset, quiet, all_items):
    """Get the blueprints, optionally filtered by a string"""
    get_blueprint_list(obj, name, filter_by, limit, offset, quiet, all_items)


@get.command("apps")
@click.option("--name", default=None, help="Search for apps by name")
@click.option("--filter", "filter_by", default=None, help="Filter apps by this string")
@click.option("--limit", default=20, help="Number of results to return")
@click.option("--offset", default=0, help="Offset results by the specified amount")
@click.option(
    "--quiet", "-q", is_flag=True, default=False, help="Show only application names"
)
@click.option(
    "--all-items", "-a", is_flag=True, help="Get all items, including deleted ones"
)
@click.pass_obj
def _get_apps(obj, name, filter_by, limit, offset, quiet, all_items):
    """Get Apps, optionally filtered by a string"""
    get_apps(obj, name, filter_by, limit, offset, quiet, all_items)


@main.group()
def compile():
    """Compile blueprint to json / yaml"""
    pass


@compile.command("bp")
@click.option(
    "--file",
    "-f",
    "bp_file",
    type=click.Path(exists=True, file_okay=True, dir_okay=False, readable=True),
    help="Path of Blueprint file to upload",
)
@click.option(
    "--out",
    "out",
    type=click.Choice(["json", "yaml"]),
    default="json",
    help="output format [json|yaml].",
)
def _compile_blueprint_command(bp_file, out):
    """Compiles a DSL (Python) blueprint into JSON or YAML"""
    compile_blueprint_command(bp_file, out)


@main.group()
def create():
    """Create blueprint in Calm, from DSL (Python) or JSON file """
    pass


def create_blueprint(client, bp_payload, name=None, description=None):

    bp_payload.pop("status", None)

    if name:
        bp_payload["spec"]["name"] = name
        bp_payload["metadata"]["name"] = name

    if description:
        bp_payload["spec"]["description"] = description

    bp_resources = bp_payload["spec"]["resources"]
    bp_name = bp_payload["spec"]["name"]
    bp_desc = bp_payload["spec"]["description"]

    return client.blueprint.upload_with_secrets(bp_name, bp_desc, bp_resources)


def create_blueprint_from_json(client, path_to_json, name=None, description=None):

    bp_payload = json.loads(open(path_to_json, "r").read())
    return create_blueprint(client, bp_payload, name=name, description=description)


def create_blueprint_from_dsl(client, bp_file, name=None, description=None):

    bp_payload = compile_blueprint(bp_file)
    if bp_payload is None:
        err_msg = "User blueprint not found in {}".format(bp_file)
        err = {"error": err_msg, "code": -1}
        return None, err

    return create_blueprint(client, bp_payload, name=name, description=description)


@create.command("bp")
@click.option(
    "--file",
    "-f",
    "bp_file",
    type=click.Path(exists=True, file_okay=True, dir_okay=False, readable=True),
    help="Path of Blueprint file to upload",
)
@click.option("--name", default=None, help="Blueprint name (Optional)")
@click.option("--description", default=None, help="Blueprint description (Optional)")
@click.pass_obj
def create_blueprint_command(obj, bp_file, name, description):
    """Create a blueprint"""

    client = obj.get("client")

    if bp_file.endswith(".json"):
        res, err = create_blueprint_from_json(
            client, bp_file, name=name, description=description
        )
    elif bp_file.endswith(".py"):
        res, err = create_blueprint_from_dsl(
            client, bp_file, name=name, description=description
        )
    else:
        click.echo("Unknown file format {}".format(bp_file))
        return

    if err:
        click.echo(err["error"])
        return

    bp = res.json()
    bp_state = bp["status"]["state"]
    click.echo(">> Blueprint state: {}".format(bp_state))
    assert bp_state == "ACTIVE"


@main.group()
def delete():
    """Delete blueprints"""
    pass


@delete.command("bp")
@click.argument("blueprint_names", nargs=-1)
@click.pass_obj
def _delete_blueprint(obj, blueprint_names):
    delete_blueprint(obj, blueprint_names)


@delete.command("app")
@click.argument("app_names", nargs=-1)
@click.option("--soft", "-s", is_flag=True, default=False, help="Soft delete app")
@click.pass_obj
def _delete_app(obj, app_names, soft):
    delete_app(obj, app_names, soft)


@main.group()
def launch():
    """Launch blueprints to create Apps"""
    pass


@launch.command("bp")
@click.argument("blueprint_name")
@click.option("--app_name", default=None, help="Name of your app")
@click.pass_obj
def launch_blueprint_command(obj, blueprint_name, app_name, blueprint=None):

    client = obj.get("client")

    launch_blueprint_simple(client, blueprint_name, app_name, blueprint=blueprint)


@main.group()
def describe():
    """Describe apps and blueprints"""
    pass


@describe.command("app")
@click.argument("app_name")
@click.pass_obj
def _describe_app(obj, app_name):
    """Describe an app"""
    describe_app(obj, app_name)


@main.command("app")
@click.argument("app_name")
@click.argument("action_name")
@click.option("--watch/--no-watch", "-w", default=False, help="Watch scrolling output")
@click.pass_obj
def _run_actions(obj, app_name, action_name, watch):
    """App related functionality: launch, lcm actions, monitor, delete"""

    def render_actions(screen):
        screen.clear()
        screen.print_at(
            "Running action {} for app {} ...".format(action_name, app_name), 0, 0
        )
        screen.refresh()
        run_actions(screen, obj, app_name, action_name, watch)
        screen.wait_for_input(10.0)

    Screen.wrapper(render_actions)


@main.group()
def watch():
    """Track actions running on apps"""
    pass


@watch.command("app")
@click.argument("app_name")
@click.option("--action", default=None, help="Watch specific action")
@click.pass_obj
def _watch_app(obj, app_name, action):
    """Watch an app"""
    watch_app(obj, app_name, action)


@create.command("provider_spec")
@click.option(
    "--type",
    "provider_type",
    type=click.Choice(get_provider_types()),
    default="AHV_VM",
    help="Provider type",
)
@click.pass_obj
def create_provider_spec(obj, provider_type):

    Provider = get_provider(provider_type)
    Provider.create_spec()<|MERGE_RESOLUTION|>--- conflicted
+++ resolved
@@ -11,10 +11,6 @@
 from calm.dsl.config import get_config
 from calm.dsl.api import get_api_client
 
-<<<<<<< HEAD
-from .config import get_api_client, set_config
-=======
->>>>>>> 9ce1d678
 from .apps import get_apps, describe_app, delete_app, run_actions, watch_app
 from .bps import (
     get_blueprint_list,
