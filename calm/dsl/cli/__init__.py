--- conflicted
+++ resolved
@@ -1,31 +1,3 @@
-<<<<<<< HEAD
-=======
-"""Calm CLI
-
-Usage:
-  calm get bps [--filter=<name>...]
-  calm describe bp <name> [--json | --yaml]
-  calm create bp --file=<bp_file>
-  calm launch bp (--name <bp_name> | --file <bp_file>) [--profile <profile_name>] [--app <app_name>]
-  calm get apps [--filter=<name>...]
-  calm <action> app <app_name> [--watch]
-  calm watch --action <action_runlog_uuid> --app <app_name>
-  calm watch --app <app_name>
-  calm set config [--server <ip:port>] [--username <username>] [--password <password>]
-  calm get config
-  calm get server status
-  calm (-h | --help)
-  calm (-v | --version)
-
-Options:
-  -h --help                  Show this screen.
-  -v --version               Show version.
-  -s --server url            Prism Central URL in <ip:port> format
-  -u --username username     Prism Central username
-  -p --password password     Prism Central password
-"""
-import os
->>>>>>> b9ed18c9
 import time
 import warnings
 from functools import reduce
@@ -103,112 +75,14 @@
 def get_server_status(obj):
     """Get calm server connection status"""
 
-<<<<<<< HEAD
     client = obj.get("client")
     host = client.connection.host
     ping_status = "Success" if ping(ip=host) is True else "Fail"
-=======
-    if global_config_exists and not local_config_exists:
-        file_path = GLOBAL_CONFIG_PATH
-    else:
-        file_path = LOCAL_CONFIG_PATH
-
-    config = configparser.ConfigParser()
-    config.read(file_path)
-
-    if "SERVER" in config:
-        PC_IP = config["SERVER"]["pc_ip"]
-        PC_PORT = config["SERVER"]["pc_port"]
-        PC_USERNAME = config["SERVER"]["pc_username"]
-        PC_PASSWORD = config["SERVER"]["pc_password"]
-
-    arguments = docopt(__doc__, version="Calm CLI v0.1.0")
-
-    if arguments["config"]:
-        if arguments["--server"]:
-            [PC_IP, PC_PORT] = arguments["--server"].split(":")
-        if arguments["--username"]:
-            PC_USERNAME = arguments["--username"]
-        if arguments["--password"]:
-            PC_PASSWORD = arguments["--password"]
-
-    if arguments["set"] and arguments["config"]:
-        # Save to config file if setting values
-        config["SERVER"] = {
-            "pc_ip": PC_IP,
-            "pc_port": PC_PORT,
-            "pc_username": PC_USERNAME,
-            "pc_password": PC_PASSWORD,
-        }
-        with open(file_path, "w") as configfile:
-            config.write(configfile)
-
-    client = get_api_client(PC_IP, PC_PORT, PC_USERNAME, PC_PASSWORD)
-
-    if arguments["get"] and arguments["server"] and arguments["status"]:
-        get_server_status(client)
-    elif arguments["get"] and arguments["bps"]:
-        get_blueprint_list(arguments["--filter"], client)
-    elif arguments["launch"] and arguments["bp"]:
-        if arguments["--name"]:
-            kwargs = {}
-            if arguments["--profile"]:
-                kwargs["profile_name"] = arguments.get("<profile_name>", None)
-            if arguments["--app"]:
-                kwargs["app_name"] = arguments.get("<app_name>", None)
-            launch_blueprint(arguments["<bp_name>"], client, **kwargs)
-        elif arguments["--file"]:
-            kwargs = {"launch": True}
-            if arguments["--profile"]:
-                kwargs["profile_name"] = arguments.get("<profile_name>", None)
-            if arguments["--app"]:
-                kwargs["app_name"] = arguments.get("<app_name>", None)
-            upload_blueprint(arguments["--file"], client, **kwargs)
-    elif arguments["create"] and arguments["bp"]:
-        upload_blueprint(arguments["--file"], client)
-    elif arguments["get"] and arguments["apps"]:
-        get_apps(arguments["--filter"], client)
-    elif arguments["<action>"] and arguments["<app_name>"]:
-        run_actions(
-            arguments["<action>"], arguments["<app_name>"], client, arguments["--watch"]
-        )
-    elif arguments["watch"]:
-        if arguments["--action"]:
-            watch_action(
-                arguments["<action_runlog_uuid>"], arguments["<app_name>"], client
-            )
-        else:
-            watch_app(arguments["<app_name>"], client)
->>>>>>> b9ed18c9
 
     click.echo("Server Ping Status: {}".format(ping_status))
     click.echo("Server URL: {}".format(client.connection.base_url))
     # TODO - Add info about PC and Calm server version
 
-<<<<<<< HEAD
-=======
-def get_server_status(client):
-
-    host = client.connection.host
-    ping_status = "Success" if ping(ip=host) is True else "Fail"
-
-    print("Server Ping Status: {}".format(ping_status))
-    print("Server URL: {}".format(client.connection.base_url))
-    # TODO - Add info about PC and Calm server version
-
-
-def get_name_query(names):
-    if names:
-        search_strings = [
-            "name==.*"
-            + reduce(
-                lambda acc, c: "{}[{}|{}]".format(acc, c.lower(), c.upper()), name, ""
-            )
-            + ".*"
-            for name in names
-        ]
-        return ",".join(search_strings)
->>>>>>> b9ed18c9
 
 @get.command("bps")
 @click.option(
@@ -219,12 +93,8 @@
 def get_blueprint_list(obj, filter_by, limit):
     """Get the blueprints, optionally filtered by a string"""
 
-<<<<<<< HEAD
     client = obj.get("client")
     config = obj.get("config")
-=======
-def get_blueprint_list(names, client):
->>>>>>> b9ed18c9
 
     params = {"length": limit, "offset": 0}
     if filter_by:
@@ -275,7 +145,6 @@
         warnings.warn(UserWarning("Cannot fetch blueprints from {}".format(pc_ip)))
 
 
-<<<<<<< HEAD
 @get.command("apps")
 @click.option("--names", default=None, help="The name of apps to filter by")
 @click.option("--limit", default=20, help="Number of results to return")
@@ -285,9 +154,6 @@
 
     client = obj.get("client")
     config = obj.get("config")
-=======
-def get_apps(names, client):
->>>>>>> b9ed18c9
 
     params = {"length": limit, "offset": 0}
     if names:
@@ -351,13 +217,7 @@
 def upload_blueprint(obj, name, bp_file, bp_class):
     """Upload a blueprint"""
 
-<<<<<<< HEAD
     global PC_IP
-=======
-def upload_blueprint(
-    name_with_class, client, launch=False, profile_name=None, app_name=None
-):
->>>>>>> b9ed18c9
 
     if bp_file.startswith("."):
         bp_file = bp_file[2:]
@@ -399,18 +259,8 @@
     print(">> Blueprint state: {}".format(bp_state))
     assert bp_state == "ACTIVE"
 
-<<<<<<< HEAD
 
 def get_blueprint(client, name):
-=======
-    if launch:
-        launch_blueprint(
-            None, client, blueprint=bp, profile_name=profile_name, app_name=app_name
-        )
-
-
-def get_blueprint(blueprint_name, client):
->>>>>>> b9ed18c9
 
     # find bp
     params = {"filter": "name=={};state!=DELETED".format(name)}
@@ -433,7 +283,6 @@
     return blueprint
 
 
-<<<<<<< HEAD
 @get.command("bp")
 @click.argument("name")
 @click.pass_obj
@@ -470,13 +319,6 @@
     pass
 
 
-def launch_blueprint(client, blueprint_name, blueprint=None):
-
-    config = get_config()
-    pc_ip = config["SERVER"]["pc_ip"]
-    pc_port = config["SERVER"]["pc_port"]
-
-=======
 def get_blueprint_runtime_editables(blueprint, client):
 
     bp_uuid = blueprint.get("metadata", {}).get("uuid", None)
@@ -502,14 +344,10 @@
                 entity_dict[field] = type(value)(new_val)
 
 
-def launch_blueprint(
-    blueprint_name, client, blueprint=None, profile_name=None, app_name=None
-):
->>>>>>> b9ed18c9
+def launch_blueprint_simple(client, blueprint_name, blueprint=None, profile_name=None):
     if not blueprint:
-        blueprint = get_blueprint(client, blueprint_name)
-
-    blueprint_name = blueprint_name or blueprint.get("spec", {}).get("name")
+        blueprint = get_blueprint(blueprint_name, client)
+
     blueprint_uuid = blueprint.get("metadata", {}).get("uuid", "")
     profiles = get_blueprint_runtime_editables(blueprint, client)
     profile = None
@@ -528,26 +366,11 @@
     runtime_editables = profile.pop("runtime_editables", [])
     launch_payload = {
         "spec": {
-<<<<<<< HEAD
-            "application_name": "NextDemoApp-{}".format(int(time.time())),
-            "app_profile_reference": {
-                "kind": "app_profile",
-                "name": "{}".format(
-                    blueprint_spec["resources"]["app_profile_list"][0]["name"]
-                ),
-                "uuid": "{}".format(
-                    blueprint_spec["resources"]["app_profile_list"][0]["uuid"]
-                ),
-            },
-            "resources": blueprint_spec["resources"],
-        },
-=======
-            "app_name": app_name or blueprint_name + "_" + str(int(time.time())),
+            "app_name": "TestSimpleLaunch-{}".format(int(time.time())),
             "app_description": "",
             "app_profile_reference": profile.get("app_profile_reference", {}),
             "runtime_editables": runtime_editables,
         }
->>>>>>> b9ed18c9
     }
     if runtime_editables:
         print("Blueprint editables are:\n{}".format(runtime_editables))
@@ -572,6 +395,84 @@
         # call status api
         print("Polling status of Launch")
         res, err = client.poll_launch(blueprint_uuid, launch_req_id)
+        response = res.json()
+        pprint(response)
+        if response["status"]["state"] == "success":
+            app_uuid = response["status"]["application_uuid"]
+
+            config = get_config()
+            pc_ip = config["SERVER"]["pc_ip"]
+            pc_port = config["SERVER"]["pc_port"]
+
+            # Can't give app url, as deep routing within PC doesn't work.
+            # Hence just giving the app id.
+            print("Successfully launched. App uuid is: {}".format(app_uuid))
+
+            print(
+                "App url: https://{}:{}/console/#page/explore/calm/applications/{}".format(
+                    pc_ip, pc_port, app_uuid
+                )
+            )
+            break
+        elif response["status"]["state"] == "failure":
+            print("Failed to launch blueprint. Check API response above.")
+            break
+        elif err:
+            raise Exception("[{}] - {}".format(err["code"], err["error"]))
+        count += 10
+        time.sleep(10)
+
+
+def launch_blueprint(client, blueprint_name, blueprint=None):
+
+    config = get_config()
+    pc_ip = config["SERVER"]["pc_ip"]
+    pc_port = config["SERVER"]["pc_port"]
+
+    if not blueprint:
+        blueprint = get_blueprint(client, blueprint_name)
+
+    blueprint_id = blueprint["metadata"]["uuid"]
+    print(">> Fetching blueprint details")
+    res, err = client.get(blueprint_id)
+    if err:
+        raise Exception("[{}] - {}".format(err["code"], err["error"]))
+    blueprint = res.json()
+    blueprint_spec = blueprint["spec"]
+
+    launch_payload = {
+        "api_version": "3.0",
+        "metadata": blueprint["metadata"],
+        "spec": {
+            "application_name": "NextDemoApp-{}".format(int(time.time())),
+            "app_profile_reference": {
+                "kind": "app_profile",
+                "name": "{}".format(
+                    blueprint_spec["resources"]["app_profile_list"][0]["name"]
+                ),
+                "uuid": "{}".format(
+                    blueprint_spec["resources"]["app_profile_list"][0]["uuid"]
+                ),
+            },
+            "resources": blueprint_spec["resources"],
+        },
+    }
+
+    res, err = client.full_launch(blueprint_id, launch_payload)
+    if not err:
+        print(">> {} queued for launch >>".format(blueprint_name))
+    else:
+        raise Exception("[{}] - {}".format(err["code"], err["error"]))
+    response = res.json()
+    launch_req_id = response["status"]["request_id"]
+
+    # Poll every 10 seconds on the app status, for 5 mins
+    maxWait = 5 * 60
+    count = 0
+    while count < maxWait:
+        # call status api
+        print("Polling status of Launch")
+        res, err = client.poll_launch(blueprint_id, launch_req_id)
         response = res.json()
         pprint(response)
         if response["status"]["state"] == "success":
