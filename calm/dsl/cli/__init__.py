--- conflicted
+++ resolved
@@ -94,7 +94,9 @@
 )
 @click.option("--limit", default=20, help="Number of results to return")
 @click.option("--offset", default=0, help="Offset results by the specified amount")
-@click.option("--quiet/--no-quiet", "-q", default=False, help="Show only blueprint names.")
+@click.option(
+    "--quiet/--no-quiet", "-q", default=False, help="Show only blueprint names."
+)
 @click.option("--all", "-a", is_flag=True, help="Get all items, including deleted ones")
 @click.pass_obj
 def get_blueprint_list(obj, name, filter_by, limit, offset, quiet, all):
@@ -110,9 +112,17 @@
     if filter_by:
         filter = filter + ";" + filter_by if name else filter_by
     if all:
-        filter += "(;state==" + ",state==".join(
-            [field for field in vars(BLUEPRINT.STATES) if not field.startswith("__")]
-        ) + ")"
+        filter += (
+            "(;state=="
+            + ",state==".join(
+                [
+                    field
+                    for field in vars(BLUEPRINT.STATES)
+                    if not field.startswith("__")
+                ]
+            )
+            + ")"
+        )
     if filter.startswith(";"):
         filter = filter[1:]
 
@@ -145,7 +155,6 @@
         "CREATED ON",
         "LAST UPDATED",
         "UUID",
-
     ]
     for _row in json_rows:
         row = _row["status"]
@@ -177,7 +186,6 @@
                 _highlight_text(time.ctime(creation_time)),
                 "{}".format(arrow.get(last_update_time).humanize()),
                 _highlight_text(row["uuid"]),
-
             ]
         )
     click.echo(table)
@@ -187,62 +195,42 @@
 @click.option("--name", default=None, help="Search for apps by name")
 @click.option("--filter", "filter_by", default=None, help="Filter apps by this string")
 @click.option("--limit", default=20, help="Number of results to return")
-<<<<<<< HEAD
-@click.option("--quiet/--no-quiet", "-q", default=False, help="Show only app names.")
+@click.option("--offset", default=0, help="Offset results by the specified amount")
+@click.option(
+    "--quiet/--no-quiet", "-q", default=False, help="Show only application names"
+)
 @click.option("--all", "-a", is_flag=True, help="Get all items, including deleted ones")
 @click.pass_obj
-def get_apps(obj, name, filter_by, limit, quiet, all):
-=======
-@click.option("--offset", default=0, help="Offset results by the specified amount")
-@click.option("--quiet/--no-quiet", "-q", default=False, help="Show only application names")
-@click.pass_obj
-def get_apps(obj, names, limit, offset, quiet):
->>>>>>> c0803a96
+def get_apps(obj, name, filter_by, limit, offset, quiet, all):
     """Get Apps, optionally filtered by a string"""
 
     client = obj.get("client")
     config = obj.get("config")
 
-<<<<<<< HEAD
-    params = {"length": limit, "offset": 0}
+    params = {"length": limit, "offset": offset}
     filter = ""
     if name:
         filter = _get_name_query([name])
     if filter_by:
         filter = filter + ";" + filter_by if name else filter_by
     if all:
-        filter += "(;_state==" + ",_state==".join(
-            [field for field in vars(APPLICATION.STATES) if not field.startswith("__")]
-        ) + ")"
+        filter += (
+            ";(_state=="
+            + ",_state==".join(
+                [
+                    field
+                    for field in vars(APPLICATION.STATES)
+                    if not field.startswith("__")
+                ]
+            )
+            + ")"
+        )
     if filter.startswith(";"):
         filter = filter[1:]
 
     if filter:
         params["filter"] = filter
 
-    res, err = client.list_apps(params=params)
-
-    if not err:
-        table = PrettyTable()
-        table.field_names = [
-            "Application Name",
-            "Source Blueprint",
-            "State",
-            "Owner",
-            "Created On",
-        ]
-        json_rows = res.json()["entities"]
-
-        if quiet:
-            for _row in json_rows:
-                row = _row["status"]
-                click.echo(_highlight_text(row["name"]))
-            return
-
-=======
-    params = {"length": limit, "offset": offset}
-    if names:
-        params["filter"] = _get_name_query(names)
     res, err = client.list_apps(params=params)
 
     if err:
@@ -250,10 +238,17 @@
         warnings.warn(UserWarning("Cannot fetch blueprints from {}".format(pc_ip)))
         return
 
+    table = PrettyTable()
+    table.field_names = [
+        "Application Name",
+        "Source Blueprint",
+        "State",
+        "Owner",
+        "Created On",
+    ]
     json_rows = res.json()["entities"]
 
     if quiet:
->>>>>>> c0803a96
         for _row in json_rows:
             row = _row["status"]
             click.echo(_highlight_text(row["name"]))
@@ -275,9 +270,7 @@
         table.add_row(
             [
                 _highlight_text(row["name"]),
-                _highlight_text(
-                    row["resources"]["app_blueprint_reference"]["name"]
-                ),
+                _highlight_text(row["resources"]["app_blueprint_reference"]["name"]),
                 _highlight_text(row["state"]),
                 _highlight_text(metadata["owner_reference"]["name"]),
                 "{} ({}) ".format(
@@ -642,9 +635,17 @@
     # 1. Get app_uuid from list api
     params = {"filter": "name=={}".format(app_name)}
     if all:
-        params["filter"] += "(;_state==" + ",_state==".join(
-            [field for field in vars(APPLICATION.STATES) if not field.startswith("__")]
-        ) + ")"
+        params["filter"] += (
+            ";(_state=="
+            + ",_state==".join(
+                [
+                    field
+                    for field in vars(APPLICATION.STATES)
+                    if not field.startswith("__")
+                ]
+            )
+            + ")"
+        )
 
     res, err = client.list_apps(params=params)
     if err:
