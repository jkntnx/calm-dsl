import json

from ruamel import yaml
import click

# TODO - move providers to separate file
from calm.dsl.providers import get_provider, get_provider_types
from calm.dsl.tools import ping
from calm.dsl.config import get_config
from calm.dsl.api import get_api_client

from .utils import Display
from .apps import get_apps, describe_app, delete_app, run_actions, watch_action
from .bps import (
    get_blueprint_list,
    describe_bp,
    compile_blueprint_command,
    compile_blueprint,
    launch_blueprint_simple,
    delete_blueprint,
)
from .projects import get_projects, delete_project, create_project, \
    describe_project, update_project
from .accounts import get_accounts, delete_account, describe_account

CONTEXT_SETTINGS = dict(help_option_names=["-h", "--help"])


@click.group(context_settings=CONTEXT_SETTINGS)
@click.option(
    "--ip",
    envvar="PRISM_SERVER_IP",
    default=None,
    help="Prism Central server IP or hostname",
)
@click.option(
    "--port",
    envvar="PRISM_SERVER_PORT",
    default=9440,
    help="Prism Central server port number. Defaults to 9440.",
)
@click.option(
    "--username",
    envvar="PRISM_USERNAME",
    default="admin",
    help="Prism Central username",
)
@click.option(
    "--password", envvar="PRISM_PASSWORD", default=None, help="Prism Central password"
)
@click.option(
    "--config",
    "-c",
    "config_file",
    envvar="CALM_CONFIG",
    default=None,
    type=click.Path(exists=True, file_okay=True, dir_okay=False, readable=True),
    help="Path to config file, defaults to ~/.calm/config",
)
@click.option("--verbose", "-v", is_flag=True, help="Enables verbose mode.")
@click.version_option("0.1")
@click.pass_context
def main(ctx, ip, port, username, password, config_file, verbose):
    """Calm CLI

\b
Commonly used commands:
  calm get apps   -> Get list of apps
  calm get bps   -> Get list of blueprints
  calm launch bp --app_name Fancy-App-1 MyFancyBlueprint   -> Launch a new app from an existing blueprint
  calm create bp -f sample_bp.py --name Sample-App-3   -> Upload a new blueprint from a python DSL file
  calm describe app Fancy-App-1   -> Describe an existing app
  calm app Fancy-App-1 -w my_action   -> Run an action on an app
"""
    ctx.ensure_object(dict)
    ctx.obj["config"] = get_config(
        ip=ip, port=port, username=username, password=password, config_file=config_file
    )
    ctx.obj["client"] = get_api_client()
    ctx.obj["verbose"] = verbose


@main.group()
def validate():
    """Validate provider specs"""
    pass


@validate.command("provider_spec")
@click.option(
    "--file",
    "-f",
    "spec_file",
    type=click.Path(exists=True, file_okay=True, dir_okay=False, readable=True),
    required=True,
    help="Path of provider spec file",
)
@click.option(
    "--type",
    "provider_type",
    type=click.Choice(get_provider_types()),
    default="AHV_VM",
    help="Provider type",
)
def validate_provider_spec(spec_file, provider_type):

    with open(spec_file) as f:
        spec = yaml.safe_load(f.read())

    try:
        Provider = get_provider(provider_type)
        Provider.validate_spec(spec)
        click.echo("File {} is a valid {} spec.".format(spec_file, provider_type))
    except Exception as ee:
        click.echo("File {} is invalid {} spec".format(spec_file, provider_type))
        raise ee


@main.group()
def get():
    """Get various things like blueprints, apps: `get apps` and `get bps` are the primary ones."""
    pass


@get.group()
def server():
    """Get calm server details"""
    pass


@server.command("status")
@click.pass_obj
def get_server_status(obj):
    """Get calm server connection status"""

    client = obj.get("client")
    host = client.connection.host
    ping_status = "Success" if ping(ip=host) is True else "Fail"

    click.echo("Server Ping Status: {}".format(ping_status))
    click.echo("Server URL: {}".format(client.connection.base_url))
    # TODO - Add info about PC and Calm server version


@get.command("bps")
@click.option("--name", default=None, help="Search for blueprints by name")
@click.option(
    "--filter", "filter_by", default=None, help="Filter blueprints by this string"
)
@click.option("--limit", default=20, help="Number of results to return")
@click.option("--offset", default=0, help="Offset results by the specified amount")
@click.option(
    "--quiet", "-q", is_flag=True, default=False, help="Show only blueprint names."
)
@click.option(
    "--all-items", "-a", is_flag=True, help="Get all items, including deleted ones"
)
@click.pass_obj
def _get_blueprint_list(obj, name, filter_by, limit, offset, quiet, all_items):
    """Get the blueprints, optionally filtered by a string"""
    get_blueprint_list(obj, name, filter_by, limit, offset, quiet, all_items)


@get.command("apps")
@click.option("--name", default=None, help="Search for apps by name")
@click.option("--filter", "filter_by", default=None, help="Filter apps by this string")
@click.option("--limit", default=20, help="Number of results to return")
@click.option("--offset", default=0, help="Offset results by the specified amount")
@click.option(
    "--quiet", "-q", is_flag=True, default=False, help="Show only application names"
)
@click.option(
    "--all-items", "-a", is_flag=True, help="Get all items, including deleted ones"
)
@click.pass_obj
def _get_apps(obj, name, filter_by, limit, offset, quiet, all_items):
    """Get Apps, optionally filtered by a string"""
    get_apps(obj, name, filter_by, limit, offset, quiet, all_items)


@get.command("projects")
@click.option("--name", default=None, help="Search for projects by name")
@click.option("--filter", "filter_by", default=None, help="Filter projects by this string")
@click.option("--limit", default=20, help="Number of results to return")
@click.option("--offset", default=0, help="Offset results by the specified amount")
@click.option(
    "--quiet", "-q", is_flag=True, default=False, help="Show only project names"
)
@click.pass_obj
def _get_projects(obj, name, filter_by, limit, offset, quiet):
    """Get projects, optionally filtered by a string"""
    get_projects(obj, name, filter_by, limit, offset, quiet)


@get.command("accounts")
@click.option("--name", default=None, help="Search for provider account by name")
@click.option("--filter", "filter_by", default=None, help="Filter projects by this string")
@click.option("--limit", default=20, help="Number of results to return")
@click.option("--offset", default=0, help="Offset results by the specified amount")
@click.option(
    "--quiet", "-q", is_flag=True, default=False, help="Show only account names"
)
@click.option(
    "--all-items", "-a", is_flag=True, help="Get all items, including deleted ones"
)
@click.pass_obj
def _get_accounts(obj, name, filter_by, limit, offset, quiet, all_items):
    """Get accounts, optionally filtered by a string"""
    get_accounts(obj, name, filter_by, limit, offset, quiet, all_items)


@main.group()
def compile():
    """Compile blueprint to json / yaml"""
    pass


@compile.command("bp")
@click.option(
    "--file",
    "-f",
    "bp_file",
    type=click.Path(exists=True, file_okay=True, dir_okay=False, readable=True),
    required=True,
    help="Path of Blueprint file to upload",
)
@click.option(
    "--out",
    "out",
    type=click.Choice(["json", "yaml"]),
    default="json",
    help="output format [json|yaml].",
)
def _compile_blueprint_command(bp_file, out):
    """Compiles a DSL (Python) blueprint into JSON or YAML"""
    compile_blueprint_command(bp_file, out)


@main.group()
def create():
    """Create entities in CALM (blueprint, project) """
    pass


def create_blueprint(client, bp_payload, name=None, description=None, categories=None):

    bp_payload.pop("status", None)

    if name:
        bp_payload["spec"]["name"] = name
        bp_payload["metadata"]["name"] = name

    if description:
        bp_payload["spec"]["description"] = description

    bp_resources = bp_payload["spec"]["resources"]
    bp_name = bp_payload["spec"]["name"]
    bp_desc = bp_payload["spec"]["description"]

    categories = bp_payload["metadata"]["categories"]

    return client.blueprint.upload_with_secrets(
        bp_name, bp_desc, bp_resources, categories=categories
    )


def create_blueprint_from_json(client, path_to_json, name=None, description=None):

    bp_payload = json.loads(open(path_to_json, "r").read())
    return create_blueprint(client, bp_payload, name=name, description=description)


def create_blueprint_from_dsl(client, bp_file, name=None, description=None):

    bp_payload = compile_blueprint(bp_file)
    if bp_payload is None:
        err_msg = "User blueprint not found in {}".format(bp_file)
        err = {"error": err_msg, "code": -1}
        return None, err

    return create_blueprint(client, bp_payload, name=name, description=description)


@create.command("bp")
@click.option(
    "--file",
    "-f",
    "bp_file",
    type=click.Path(exists=True, file_okay=True, dir_okay=False, readable=True),
    required=True,
    help="Path of Blueprint file to upload",
)
@click.option("--name", default=None, help="Blueprint name (Optional)")
@click.option("--description", default=None, help="Blueprint description (Optional)")
@click.pass_obj
def create_blueprint_command(obj, bp_file, name, description):
    """Creates a blueprint"""

    client = obj.get("client")

    if bp_file.endswith(".json"):
        res, err = create_blueprint_from_json(
            client, bp_file, name=name, description=description
        )
    elif bp_file.endswith(".py"):
        res, err = create_blueprint_from_dsl(
            client, bp_file, name=name, description=description
        )
    else:
        click.echo("Unknown file format {}".format(bp_file))
        return

    if err:
        click.echo(err["error"])
        return

    bp = res.json()
    bp_state = bp["status"]["state"]
    click.echo(">> Blueprint state: {}".format(bp_state))
    assert bp_state == "ACTIVE"


def create_project_from_file(obj, file_location):

    project_payload = yaml.safe_load(open(file_location, "r").read())
    return create_project(obj, project_payload)


@create.command("project")
@click.option(
    "--file",
    "-f",
    "project_file",
    type=click.Path(exists=True, file_okay=True, dir_okay=False, readable=True),
    help="Path of Project file to upload",
)
@click.pass_obj
def _create_project(obj, project_file):
    """Creates a project"""

    if project_file.endswith(".json") or project_file.endswith(".yaml"):
        res, err = create_project_from_file(obj, project_file)
    else:
        click.echo("Unknown file format")

    if err:
        click.echo(err["error"])
        return

    project = res.json()
    state = project["status"]["state"]
    click.echo(">> Project state: {}".format(state))


@main.group()
def delete():
    """Delete entities"""
    pass


@delete.command("bp")
@click.argument("blueprint_names", nargs=-1)
@click.pass_obj
def _delete_blueprint(obj, blueprint_names):
    """Deletes a blueprint"""

    delete_blueprint(obj, blueprint_names)


@delete.command("app")
@click.argument("app_names", nargs=-1)
@click.option("--soft", "-s", is_flag=True, default=False, help="Soft delete app")
@click.pass_obj
def _delete_app(obj, app_names, soft):
    """Deletes a application"""

    delete_app(obj, app_names, soft)


@delete.command("project")
@click.argument("project_names", nargs=-1)
@click.pass_obj
def _delete_project(obj, project_names):
    """Deletes a project"""

    delete_project(obj, project_names)


@delete.command("account")
@click.argument("account_names", nargs=-1)
@click.pass_obj
def _delete_account(obj, account_names):
    """Deletes a account from settings"""

    delete_account(obj, account_names)


@main.group()
def launch():
    """Launch blueprints to create Apps"""
    pass


@launch.command("bp")
@click.argument("blueprint_name")
@click.option("--app_name", default=None, help="Name of your app")
@click.pass_obj
def launch_blueprint_command(obj, blueprint_name, app_name, blueprint=None):

    client = obj.get("client")

    launch_blueprint_simple(client, blueprint_name, app_name, blueprint=blueprint)


@main.group()
def describe():
    """Describe apps and blueprints"""
    pass


@describe.command("bp")
@click.argument("bp_name")
@click.pass_obj
def _describe_bp(obj, bp_name):
    """Describe an app"""
    describe_bp(obj, bp_name)


@describe.command("app")
@click.argument("app_name")
@click.pass_obj
def _describe_app(obj, app_name):
    """Describe an app"""
    describe_app(obj, app_name)


<<<<<<< HEAD
@main.group("run")
def run():
    """Run actions on an App"""
    pass


@run.command("action")
=======
@describe.command("project")
@click.argument("project_name")
@click.pass_obj
def _describe_project(obj, project_name):
    """Describe a project"""

    describe_project(obj, project_name)


@describe.command("account")
@click.argument("account_name")
@click.pass_obj
def _describe_account(obj, account_name):
    """Describe a account"""

    describe_account(obj, account_name)


@main.command("app")
@click.argument("app_name")
>>>>>>> bd18aa93
@click.argument("action_name")
@click.option(
    "--app", "app_name", default=None, required=True, help="Watch action run in an app"
)
@click.option("--watch/--no-watch", "-w", default=False, help="Watch scrolling output")
@click.pass_obj
def _run_actions(obj, app_name, action_name, watch):
    """App related functionality: launch, lcm actions, monitor, delete"""

    def render_actions(screen):
        screen.clear()
        screen.print_at(
            "Running action {} for app {} ...".format(action_name, app_name), 0, 0
        )
        screen.refresh()
        run_actions(screen, obj, app_name, action_name, watch)
        screen.wait_for_input(10.0)

    Display.wrapper(render_actions, watch)


@main.group()
def watch():
    """Track actions running on apps"""
    pass


@watch.command("action_runlog")
@click.argument("runlog_uuid")
@click.option(
    "--app", "app_name", default=None, required=True, help="Watch action run in an app"
)
@click.option(
    "--poll-interval",
    "poll_interval",
    type=int,
    default=10,
    show_default=True,
    help="Give polling interval",
)
@click.pass_obj
def _watch_action_runlog(obj, runlog_uuid, app_name, poll_interval):
    """Watch an app"""

    def display_action(screen):
        # TODO - Pass poll_interval
        watch_action(runlog_uuid, app_name, obj.get("client"), screen)
        screen.wait_for_input(10.0)

    Display.wrapper(display_action, True)
    click.echo("Action run {} completed for app {}".format(runlog_uuid, app_name))


@create.command("provider_spec")
@click.option(
    "--type",
    "provider_type",
    type=click.Choice(get_provider_types()),
    default="AHV_VM",
    help="Provider type",
)
@click.pass_obj
def create_provider_spec(obj, provider_type):
    """Creates a provider_spec"""

    Provider = get_provider(provider_type)
    Provider.create_spec()


@main.group()
def update():
    """Update entities"""
    pass


@update.command("project")
@click.argument("project_name")
@click.option(
    "--file",
    "-f",
    "project_file",
    type=click.Path(exists=True, file_okay=True, dir_okay=False, readable=True),
    help="Path of Project file to upload",
)
@click.pass_obj
def _update_project(obj, project_name, project_file):

    if not project_file:
        click.echo("no project file provided")
        click.echo("please use --help for help")
        return

    if project_file.endswith(".json") or project_file.endswith(".yaml"):
        payload = yaml.safe_load(open(project_file, "r").read())
        res, err = update_project(obj, project_name, payload)
    else:
        click.echo("Unknown file format")

    if err:
        click.echo(err["error"])
        return

    project = res.json()
    state = project["status"]["state"]
    click.echo(">> Project state: {}".format(state))<|MERGE_RESOLUTION|>--- conflicted
+++ resolved
@@ -434,15 +434,6 @@
     describe_app(obj, app_name)
 
 
-<<<<<<< HEAD
-@main.group("run")
-def run():
-    """Run actions on an App"""
-    pass
-
-
-@run.command("action")
-=======
 @describe.command("project")
 @click.argument("project_name")
 @click.pass_obj
@@ -461,9 +452,13 @@
     describe_account(obj, account_name)
 
 
-@main.command("app")
-@click.argument("app_name")
->>>>>>> bd18aa93
+@main.group()
+def run():
+    """Run actions in an app"""
+    pass
+
+
+@run.command("action")
 @click.argument("action_name")
 @click.option(
     "--app", "app_name", default=None, required=True, help="Watch action run in an app"
@@ -471,7 +466,7 @@
 @click.option("--watch/--no-watch", "-w", default=False, help="Watch scrolling output")
 @click.pass_obj
 def _run_actions(obj, app_name, action_name, watch):
-    """App related functionality: launch, lcm actions, monitor, delete"""
+    """App lcm actions"""
 
     def render_actions(screen):
         screen.clear()
