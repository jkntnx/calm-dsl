import time
import warnings
import logging
import json

import arrow
import click
from prettytable import PrettyTable
from anytree import RenderTree

from .utils import get_name_query, get_states_filter, highlight_text, Display
<<<<<<< HEAD
from .constants import APPLICATION, RUNLOG
from .runlog import RunlogNode, RunlogJSONEncoder, get_completion_func
=======
from .constants import APPLICATION, RUNLOG, SYSTEM_ACTIONS
>>>>>>> 33c4388b

log = logging.getLogger(__name__)


def get_apps(obj, name, filter_by, limit, offset, quiet, all_items):
    client = obj.get("client")
    config = obj.get("config")

    params = {"length": limit, "offset": offset}
    filter_query = ""
    if name:
        filter_query = get_name_query([name])
    if filter_by:
        filter_query = filter_query + ";(" + filter_by + ")"
    if all_items:
        filter_query += get_states_filter(APPLICATION.STATES, state_key="_state")
    if filter_query.startswith(";"):
        filter_query = filter_query[1:]

    if filter_query:
        params["filter"] = filter_query

    res, err = client.application.list(params=params)

    if err:
        pc_ip = config["SERVER"]["pc_ip"]
        warnings.warn(UserWarning("Cannot fetch blueprints from {}".format(pc_ip)))
        return

    json_rows = res.json()["entities"]
    if not json_rows:
        click.echo(highlight_text("No application found !!!\n"))
        return

    if quiet:
        for _row in json_rows:
            row = _row["status"]
            click.echo(highlight_text(row["name"]))
        return

    table = PrettyTable()
    table.field_names = [
        "NAME",
        "SOURCE BLUEPRINT",
        "STATE",
        "OWNER",
        "CREATED ON",
        "LAST UPDATED",
        "UUID",
    ]
    for _row in json_rows:
        row = _row["status"]
        metadata = _row["metadata"]

        creation_time = int(metadata["creation_time"]) // 1000000
        last_update_time = int(metadata["last_update_time"]) // 1000000

        table.add_row(
            [
                highlight_text(row["name"]),
                highlight_text(row["resources"]["app_blueprint_reference"]["name"]),
                highlight_text(row["state"]),
                highlight_text(metadata["owner_reference"]["name"]),
                highlight_text(time.ctime(creation_time)),
                "{}".format(arrow.get(last_update_time).humanize()),
                highlight_text(row["uuid"]),
            ]
        )
    click.echo(table)


def _get_app(client, app_name, all=False):
    # 1. Get app_uuid from list api
    params = {"filter": "name=={}".format(app_name)}
    if all:
        params["filter"] += get_states_filter(APPLICATION.STATES, state_key="_state")

    res, err = client.application.list(params=params)
    if err:
        raise Exception("[{}] - {}".format(err["code"], err["error"]))

    response = res.json()
    entities = response.get("entities", None)
    app = None
    if entities:
        app = entities[0]
        if len(entities) != 1:
            # If more than one item found, check if an exact name match is present. Else raise.
            found = False
            for ent in entities:
                if ent["metadata"]["name"] == app_name:
                    app = ent
                    found = True
                    break
            if not found:
                raise Exception("More than one app found - {}".format(entities))

        click.echo(">> App {} found >>".format(app_name))
        app = entities[0]
    else:
        raise Exception(">> No app found with name {} found >>".format(app_name))
    app_id = app["metadata"]["uuid"]

    # 2. Get app details
    click.echo(">> Fetching app details")
    res, err = client.application.read(app_id)
    if err:
        raise Exception("[{}] - {}".format(err["code"], err["error"]))
    app = res.json()
    return app


def describe_app(obj, app_name):
    client = obj.get("client")
    app = _get_app(client, app_name, all=True)

    click.echo("\n----Application Summary----\n")
    app_name = app["metadata"]["name"]
    click.echo(
        "Name: "
        + highlight_text(app_name)
        + " (uuid: "
        + highlight_text(app["metadata"]["uuid"])
        + ")"
    )
    click.echo("Status: " + highlight_text(app["status"]["state"]))
    click.echo(
        "Owner: " + highlight_text(app["metadata"]["owner_reference"]["name"]), nl=False
    )
    click.echo(
        " Project: " + highlight_text(app["metadata"]["project_reference"]["name"])
    )

    click.echo(
        "Blueprint: "
        + highlight_text(app["status"]["resources"]["app_blueprint_reference"]["name"])
    )

    created_on = int(app["metadata"]["creation_time"]) // 1000000
    past = arrow.get(created_on).humanize()
    click.echo(
        "Created: {} ({})".format(
            highlight_text(time.ctime(created_on)), highlight_text(past)
        )
    )

    click.echo(
        "Application Profile: "
        + highlight_text(
            app["status"]["resources"]["app_profile_config_reference"]["name"]
        )
    )

    deployment_list = app["status"]["resources"]["deployment_list"]
    click.echo("Deployments [{}]:".format(highlight_text((len(deployment_list)))))
    for deployment in deployment_list:
        click.echo(
            "\t {} {}".format(
                highlight_text(deployment["name"]), highlight_text(deployment["state"])
            )
        )

    action_list = app["status"]["resources"]["action_list"]
    click.echo("App Actions [{}]:".format(highlight_text(len(action_list))))
    for action in action_list:
        action_name = action["name"]
        if action_name.startswith("action_"):
            prefix_len = len("action_")
            action_name = action_name[prefix_len:]
        click.echo("\t" + highlight_text(action_name))

    variable_list = app["status"]["resources"]["variable_list"]
    click.echo("App Variables [{}]".format(highlight_text(len(variable_list))))
    for variable in variable_list:
        click.echo(
            "\t{}: {}  # {}".format(
                highlight_text(variable["name"]),
                highlight_text(variable["value"]),
                highlight_text(variable["label"]),
            )
        )

    click.echo("App Runlogs:")

    def display_runlogs(screen):
        watch_app(obj, app_name, screen, app)

    Display.wrapper(display_runlogs, watch=False)

    click.echo(
        "# Hint: You can run actions on the app using: calm run action <action_name> --app {}".format(
            app_name
        )
    )


def watch_action(runlog_uuid, app_name, client, screen, poll_interval=10):
    app = _get_app(client, app_name)
    app_uuid = app["metadata"]["uuid"]

    url = client.application.ITEM.format(app_uuid) + "/app_runlogs/list"
    payload = {"filter": "root_reference=={}".format(runlog_uuid)}

    def poll_func():
        return client.application.poll_action_run(url, payload)

    poll_action(poll_func, get_completion_func(screen), poll_interval)


def watch_app(obj, app_name, screen, app=None):
    """Watch an app"""

    client = obj.get("client")
    is_app_describe = False

    if not app:
        app = _get_app(client, app_name)
    else:
        is_app_describe = True
    app_id = app["metadata"]["uuid"]
    url = client.application.ITEM.format(app_id) + "/app_runlogs/list"

    payload = {
        "filter": "application_reference=={};(type==action_runlog,type==audit_runlog,type==ngt_runlog,type==clone_action_runlog)".format(
            app_id
        )
    }

    def poll_func():
        # screen.echo("Polling app status...")
        return client.application.poll_action_run(url, payload)

    def is_complete(response):
        entities = response["entities"]

        if len(entities):

            # Sort entities based on creation time
            sorted_entities = sorted(
                entities, key=lambda x: int(x["metadata"]["creation_time"])
            )

            # Create nodes of runlog tree and a map based on uuid
            root = RunlogNode(
                {
                    "metadata": {"uuid": app_id},
                    "status": {"type": "app", "state": "", "name": app_name},
                }
            )
            nodes = {}
            nodes[app_id] = root
            for runlog in sorted_entities:
                uuid = runlog["metadata"]["uuid"]
                nodes[str(uuid)] = RunlogNode(runlog, parent=root)

            # Attach parent to nodes
            for runlog in sorted_entities:
                uuid = runlog["metadata"]["uuid"]
                parent_uuid = runlog["status"]["application_reference"]["uuid"]
                node = nodes[str(uuid)]
                node.parent = nodes[str(parent_uuid)]

            # Show Progress
            # TODO - Draw progress bar
            total_tasks = 0
            completed_tasks = 0
            for runlog in sorted_entities:
                runlog_type = runlog["status"]["type"]
                if runlog_type == "action_runlog":
                    total_tasks += 1
                    state = runlog["status"]["state"]
                    if state in RUNLOG.STATUS.SUCCESS:
                        completed_tasks += 1

            if not is_app_describe and total_tasks:
                screen.clear()
                progress = "{0:.2f}".format(completed_tasks / total_tasks * 100)
                screen.print_at("Progress: {}%".format(progress), 0, 0)

            # Render Tree on next line
            line = 1
            for pre, _, node in RenderTree(root):
                lines = json.dumps(node, cls=RunlogJSONEncoder).split("\\n")
                for linestr in lines:
                    tabcount = linestr.count("\\t")
                    if not tabcount:
                        screen.print_at("{}{}".format(pre, linestr), 0, line)
                    else:
                        screen.print_at(
                            "{}{}".format("", linestr.replace("\\t", "")),
                            len(pre) + 2 + tabcount * 2,
                            line,
                        )
                    line += 1
            screen.refresh()

            msg = ""
            is_complete = True
            if not is_app_describe:
                for runlog in sorted_entities:
                    state = runlog["status"]["state"]
                    if state in RUNLOG.FAILURE_STATES:
                        msg = "Action failed. Exit screen? (y)"
                        is_complete = True
                    if state not in RUNLOG.TERMINAL_STATES:
                        is_complete = False

            if not msg:
                msg = "Action ran successfully. Exit screen? (y)"
            if not is_app_describe:
                screen.print_at(msg, 0, line)
                screen.refresh()
                time.sleep(10)
            return (is_complete, msg)
        return (False, "")

    poll_action(poll_func, is_complete)


def delete_app(obj, app_names, soft=False):
    client = obj.get("client")

    for app_name in app_names:
        app = _get_app(client, app_name)
        app_id = app["metadata"]["uuid"]
        action_label = "Soft Delete" if soft else "Delete"
        click.echo(">> Triggering {}".format(action_label))
        res, err = client.application.delete(app_id, soft_delete=soft)
        if err:
            raise Exception("[{}] - {}".format(err["code"], err["error"]))

        click.echo("{} action triggered".format(action_label))
        response = res.json()
        runlog_id = response["status"]["runlog_uuid"]
        click.echo("Action runlog uuid: {}".format(runlog_id))


def run_actions(screen, obj, app_name, action_name, watch):
    client = obj.get("client")

    if action_name.lower() == SYSTEM_ACTIONS.CREATE:
        click.echo("The Create Action is triggered automatically when you deploy a blueprint. It cannot be run separately.")
        return
    if action_name.lower() == SYSTEM_ACTIONS.DELETE:
        delete_app(obj, [app_name])  # Because Delete requries a differernt API workflow
        return
    if action_name.lower() == SYSTEM_ACTIONS.SOFT_DELETE:
        delete_app(obj, [app_name], soft=True)   # Because Soft Delete also requries the differernt API workflow
        return

    app = _get_app(client, app_name)
    app_spec = app["spec"]
    app_id = app["metadata"]["uuid"]


    calm_action_name = "action_" + action_name.lower()
    action = next(
        action
        for action in app_spec["resources"]["action_list"]
        if action["name"] == calm_action_name or action["name"] == action_name
    )
    if not action:
        raise Exception("No action found matching name {}".format(action_name))
    action_id = action["uuid"]

    # Hit action run api (with metadata and minimal spec: [args, target_kind, target_uuid])
    app.pop("status")
    app["spec"] = {"args": [], "target_kind": "Application", "target_uuid": app_id}
    res, err = client.application.run_action(app_id, action_id, app)

    if err:
        raise Exception("[{}] - {}".format(err["code"], err["error"]))

    response = res.json()
    runlog_uuid = response["status"]["runlog_uuid"]
    screen.clear()
    screen.print_at(
        "Got Action Runlog uuid: {}. Fetching runlog tree ...".format(runlog_uuid), 0, 0
    )
    screen.refresh()
    if watch:
        watch_action(runlog_uuid, app_name, client, screen=screen)


def poll_action(poll_func, completion_func, poll_interval=10):
    # Poll every 10 seconds on the app status, for 5 mins
    maxWait = 5 * 60
    count = 0
    while count < maxWait:
        # call status api
        res, err = poll_func()
        if err:
            raise Exception("[{}] - {}".format(err["code"], err["error"]))
        response = res.json()
        (completed, msg) = completion_func(response)
        if completed:
            # click.echo(msg)
            break
        count += poll_interval
        time.sleep(poll_interval)


def download_runlog(obj, runlog_id, app_name, file_name):
    client = obj.get("client")
    app = _get_app(client, app_name)
    app_id = app["metadata"]["uuid"]

    if not file_name:
        file_name = "runlog_{}.zip".format(runlog_id)

    res, err = client.application.download_runlog(app_id, runlog_id)
    if not err:
        open(file_name, "wb").write(res.content)
        click.echo("Runlogs saved as {}".format(highlight_text(file_name)))
    else:
        log.error(err)<|MERGE_RESOLUTION|>--- conflicted
+++ resolved
@@ -9,12 +9,8 @@
 from anytree import RenderTree
 
 from .utils import get_name_query, get_states_filter, highlight_text, Display
-<<<<<<< HEAD
-from .constants import APPLICATION, RUNLOG
+from .constants import APPLICATION, RUNLOG, SYSTEM_ACTIONS
 from .runlog import RunlogNode, RunlogJSONEncoder, get_completion_func
-=======
-from .constants import APPLICATION, RUNLOG, SYSTEM_ACTIONS
->>>>>>> 33c4388b
 
 log = logging.getLogger(__name__)
 
