--- conflicted
+++ resolved
@@ -103,7 +103,6 @@
     compile_blueprint_command(bp_file, out, no_sync)
 
 
-<<<<<<< HEAD
 @decompile.command("bp")
 @click.argument("name", required=False)
 @click.option(
@@ -125,12 +124,9 @@
     decompile_bp(name, bp_file, with_secrets)
 
 
-def create_blueprint(client, bp_payload, name=None, description=None, categories=None):
-=======
 def create_blueprint(
     client, bp_payload, name=None, description=None, categories=None, force_create=False
 ):
->>>>>>> e7a41434
 
     bp_payload.pop("status", None)
 
