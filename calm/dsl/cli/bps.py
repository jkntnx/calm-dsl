import time
import json
import sys
from pprint import pprint
import pathlib

from ruamel import yaml
import arrow
import click
from prettytable import PrettyTable
from black import format_file_in_place, WriteBack, FileMode

from calm.dsl.builtins import (
    Blueprint,
    SimpleBlueprint,
    create_blueprint_payload,
<<<<<<< HEAD
    BlueprintType,
    get_valid_identifier,
=======
    file_exists,
>>>>>>> b91ba9c1
)
from calm.dsl.config import get_config
from calm.dsl.api import get_api_client
from calm.dsl.decompile.decompile_render import create_bp_dir
from calm.dsl.decompile.file_handler import get_bp_dir

from .utils import (
    get_name_query,
    get_states_filter,
    highlight_text,
    get_module_from_file,
    import_var_from_file,
)
from .constants import BLUEPRINT
from calm.dsl.store import Cache
from calm.dsl.tools import get_logging_handle
<<<<<<< HEAD
from calm.dsl.builtins import read_spec
=======
from calm.dsl.providers import get_provider
>>>>>>> b91ba9c1

LOG = get_logging_handle(__name__)


def get_blueprint_list(name, filter_by, limit, offset, quiet, all_items):
    """Get the blueprints, optionally filtered by a string"""

    client = get_api_client()
    config = get_config()

    params = {"length": limit, "offset": offset}
    filter_query = ""
    if name:
        filter_query = get_name_query([name])
    if filter_by:
        filter_query = filter_query + ";(" + filter_by + ")"
    if all_items:
        filter_query += get_states_filter(BLUEPRINT.STATES)
    if filter_query.startswith(";"):
        filter_query = filter_query[1:]

    if filter_query:
        params["filter"] = filter_query

    res, err = client.blueprint.list(params=params)

    if err:
        pc_ip = config["SERVER"]["pc_ip"]
        LOG.warning("Cannot fetch blueprints from {}".format(pc_ip))
        return

    json_rows = res.json()["entities"]
    if not json_rows:
        click.echo(highlight_text("No blueprint found !!!\n"))
        return

    if quiet:
        for _row in json_rows:
            row = _row["status"]
            click.echo(highlight_text(row["name"]))
        return

    table = PrettyTable()
    table.field_names = [
        "NAME",
        "BLUEPRINT TYPE",
        "DESCRIPTION",
        "APPLICATION COUNT",
        "PROJECT",
        "STATE",
        "CREATED ON",
        "LAST UPDATED",
        "UUID",
    ]
    for _row in json_rows:
        row = _row["status"]
        metadata = _row["metadata"]
        bp_type = (
            "Single VM"
            if "categories" in metadata
            and "TemplateType" in metadata["categories"]
            and metadata["categories"]["TemplateType"] == "Vm"
            else "Multi VM/Pod"
        )

        project = (
            metadata["project_reference"]["name"]
            if "project_reference" in metadata
            else None
        )

        creation_time = int(metadata["creation_time"]) // 1000000
        last_update_time = int(metadata["last_update_time"]) // 1000000

        table.add_row(
            [
                highlight_text(row["name"]),
                highlight_text(bp_type),
                highlight_text(row["description"]),
                highlight_text(row["application_count"]),
                highlight_text(project),
                highlight_text(row["state"]),
                highlight_text(time.ctime(creation_time)),
                "{}".format(arrow.get(last_update_time).humanize()),
                highlight_text(row["uuid"]),
            ]
        )
    click.echo(table)


def describe_bp(blueprint_name, out):
    """Displays blueprint data"""

    client = get_api_client()
    bp = get_blueprint(client, blueprint_name, all=True)

    res, err = client.blueprint.read(bp["metadata"]["uuid"])
    if err:
        raise Exception("[{}] - {}".format(err["code"], err["error"]))

    bp = res.json()

    if out == "json":
        bp.pop("status", None)
        click.echo(json.dumps(bp, indent=4, separators=(",", ": ")))
        return

    click.echo("\n----Blueprint Summary----\n")
    click.echo(
        "Name: "
        + highlight_text(blueprint_name)
        + " (uuid: "
        + highlight_text(bp["metadata"]["uuid"])
        + ")"
    )
    click.echo("Description: " + highlight_text(bp["status"]["description"]))
    click.echo("Status: " + highlight_text(bp["status"]["state"]))
    click.echo(
        "Owner: " + highlight_text(bp["metadata"]["owner_reference"]["name"]), nl=False
    )
    click.echo(
        " Project: " + highlight_text(bp["metadata"]["project_reference"]["name"])
    )

    created_on = int(bp["metadata"]["creation_time"]) // 1000000
    past = arrow.get(created_on).humanize()
    click.echo(
        "Created: {} ({})".format(
            highlight_text(time.ctime(created_on)), highlight_text(past)
        )
    )
    bp_resources = bp.get("status").get("resources", {})
    profile_list = bp_resources.get("app_profile_list", [])
    click.echo("Application Profiles [{}]:".format(highlight_text(len(profile_list))))
    for profile in profile_list:
        profile_name = profile["name"]
        click.echo("\t" + highlight_text(profile_name))

        substrate_ids = [
            dep.get("substrate_local_reference", {}).get("uuid")
            for dep in profile.get("deployment_create_list", [])
        ]
        substrate_types = [
            sub.get("type")
            for sub in bp_resources.get("substrate_definition_list")
            if sub.get("uuid") in substrate_ids
        ]
        click.echo("\tSubstrates[{}]:".format(highlight_text(len(substrate_types))))
        click.echo("\t\t{}".format(highlight_text(", ".join(substrate_types))))

        click.echo("\tActions[{}]:".format(highlight_text(len(profile["action_list"]))))
        for action in profile["action_list"]:
            action_name = action["name"]
            if action_name.startswith("action_"):
                prefix_len = len("action_")
                action_name = action_name[prefix_len:]
            click.echo("\t\t" + highlight_text(action_name))

    service_list = (
        bp.get("status").get("resources", {}).get("service_definition_list", [])
    )
    click.echo("Services [{}]:".format(highlight_text(len(service_list))))
    for service in service_list:
        service_name = service["name"]
        click.echo("\t" + highlight_text(service_name))
        # click.echo("\tActions:")


def get_blueprint_module_from_file(bp_file):
    """Returns Blueprint module given a user blueprint dsl file (.py)"""
    return get_module_from_file("calm.dsl.user_bp", bp_file)


def get_blueprint_class_from_module(user_bp_module):
    """Returns blueprint class given a module"""

    UserBlueprint = None
    for item in dir(user_bp_module):
        obj = getattr(user_bp_module, item)
        if isinstance(obj, (type(Blueprint), type(SimpleBlueprint))):
            if obj.__bases__[0] in (Blueprint, SimpleBlueprint):
                UserBlueprint = obj

    return UserBlueprint


def compile_blueprint(bp_file):

    user_bp_module = get_blueprint_module_from_file(bp_file)
    UserBlueprint = get_blueprint_class_from_module(user_bp_module)
    if UserBlueprint is None:
        return None

    bp_payload = None
    if isinstance(UserBlueprint, type(SimpleBlueprint)):
        bp_payload = UserBlueprint.make_bp_dict()
    else:
        UserBlueprintPayload, _ = create_blueprint_payload(UserBlueprint)
        bp_payload = UserBlueprintPayload.get_dict()

        # Note - Install/Uninstall runbooks are not actions in Packages.
        # Remove package actions after compiling.
        cdict = bp_payload["spec"]["resources"]
        for package in cdict["package_definition_list"]:
            if "action_list" in package:
                del package["action_list"]

    return bp_payload


<<<<<<< HEAD
def decompile_bp(name, bp_file, with_secrets=False):
    """helper to decompile blueprint"""

    if name and bp_file:
        LOG.error(
            "Please provide either blueprint file location or server blueprint name"
        )
        sys.exit(-1)

    if name:
        decompile_bp_from_server(name=name, with_secrets=with_secrets)

    elif bp_file:
        decompile_bp_from_file(filename=bp_file, with_secrets=with_secrets)

    else:
        LOG.error(
            "Please provide either blueprint file location or server blueprint name"
        )
        sys.exit(-1)


def decompile_bp_from_server(name, with_secrets=False):
    """decompiles the blueprint by fetching it from server"""

    client = get_api_client()
    blueprint = get_blueprint(client, name)
    bp_uuid = blueprint["metadata"]["uuid"]

    res, err = client.blueprint.export_json(bp_uuid)
    if err:
        raise Exception("[{}] - {}".format(err["code"], err["error"]))

    res = res.json()
    _decompile_bp(bp_payload=res, with_secrets=with_secrets)


def decompile_bp_from_file(filename, with_secrets=False):
    """decompile blueprint from local blueprint file"""

    # ToDo - Fix this
    bp_payload = json.loads(open(filename).read())
    # bp_payload = read_spec(filename)
    _decompile_bp(bp_payload=bp_payload, with_secrets=with_secrets)


def _decompile_bp(bp_payload, with_secrets=False):
    """decompiles the blueprint from payload"""

    blueprint = bp_payload["spec"]["resources"]
    blueprint_name = bp_payload["spec"].get("name", "DslBlueprint")
    blueprint_description = bp_payload["spec"].get("description", "")

    LOG.info("Decompiling blueprint {}".format(blueprint_name))
    bp_cls = BlueprintType.decompile(blueprint)
    bp_cls.__name__ = get_valid_identifier(blueprint_name)
    bp_cls.__doc__ = blueprint_description

    create_bp_dir(bp_cls=bp_cls, with_secrets=with_secrets)
    click.echo("\nSuccessfully decompiled. Directory location: {}".format(get_bp_dir()))


def compile_blueprint_command(bp_file, out, no_sync=False):
=======
def compile_blueprint_command(bp_file, out):
>>>>>>> b91ba9c1

    bp_payload = compile_blueprint(bp_file)
    if bp_payload is None:
        LOG.error("User blueprint not found in {}".format(bp_file))
        return

    config = get_config()

    project_name = config["PROJECT"].get("name", "default")
    project_cache_data = Cache.get_entity_data(entity_type="project", name=project_name)

    if not project_cache_data:
        LOG.error(
            "Project {} not found. Please run: calm update cache".format(project_name)
        )
        sys.exit(-1)

    project_uuid = project_cache_data.get("uuid", "")
    bp_payload["metadata"]["project_reference"] = {
        "type": "project",
        "uuid": project_uuid,
        "name": project_name,
    }

    credential_list = bp_payload["spec"]["resources"]["credential_definition_list"]
    is_secret_avl = False
    for cred in credential_list:
        if cred["secret"].get("secret", None):
            cred["secret"].pop("secret")
            is_secret_avl = True
            # At compile time, value will be empty
            cred["secret"]["value"] = ""

    if is_secret_avl:
        LOG.warning("Secrets are not shown in payload !!!")

    if out == "json":
        click.echo(json.dumps(bp_payload, indent=4, separators=(",", ": ")))
    elif out == "yaml":
        click.echo(yaml.dump(bp_payload, default_flow_style=False))
    else:
        LOG.error("Unknown output format {} given".format(out))


def format_blueprint_command(bp_file):
    path = pathlib.Path(bp_file)
    LOG.debug("Formatting blueprint {} using black".format(path))
    if format_file_in_place(
        path, fast=False, mode=FileMode(), write_back=WriteBack.DIFF
    ):
        LOG.info("Patching above diff to blueprint - {}".format(path))
        format_file_in_place(
            path, fast=False, mode=FileMode(), write_back=WriteBack.YES
        )
        LOG.info("All done!")
    else:
        LOG.info("Blueprint {} left unchanged.".format(path))


def get_blueprint(client, name, all=False):

    # find bp
    params = {"filter": "name=={}".format(name)}
    if not all:
        params["filter"] += ";state!=DELETED"

    res, err = client.blueprint.list(params=params)
    if err:
        raise Exception("[{}] - {}".format(err["code"], err["error"]))

    response = res.json()
    entities = response.get("entities", None)
    blueprint = None
    if entities:
        if len(entities) != 1:
            raise Exception("More than one blueprint found - {}".format(entities))

        LOG.info("{} found ".format(name))
        blueprint = entities[0]
    else:
        raise Exception("No blueprint found with name {} found".format(name))
    return blueprint


def get_blueprint_runtime_editables(client, blueprint):

    bp_uuid = blueprint.get("metadata", {}).get("uuid", None)
    if not bp_uuid:
        LOG.debug("Blueprint UUID not present in metadata")
        raise Exception("Invalid blueprint provided {} ".format(blueprint))
    res, err = client.blueprint._get_editables(bp_uuid)
    if err:
        raise Exception("[{}] - {}".format(err["code"], err["error"]))

    response = res.json()
    return response.get("resources", [])


def get_field_values(
    entity_dict,
    context,
    path=None,
    hide_input=False,
    launch_runtime_vars=None,
    bp_data=None,
):
    path = path or ""
    for field, value in entity_dict.items():
        if isinstance(value, dict):
            get_field_values(
                entity_dict[field],
                context,
                path=path + "." + field,
                bp_data=bp_data,
                hide_input=hide_input,
                launch_runtime_vars=launch_runtime_vars,
            )
        else:
            var_data = get_variable_data(
                bp_data=bp_data,
                context_data=bp_data,
                var_context=context,
                var_name=path,
            )

            options = var_data.get("options", {})
            choices = options.get("choices", [])

            new_val = None
            if launch_runtime_vars:
                new_val = get_val_launch_runtime_vars(
                    launch_runtime_vars, field, path, context
                )
            else:
                click.echo("")
                if choices:
                    click.echo("Choose from given choices: ")
                    for choice in choices:
                        click.echo("\t{}".format(highlight_text(repr(choice))))

                new_val = click.prompt(
                    "Value for {} in {} [{}]".format(
                        path + "." + field, context, highlight_text(repr(value))
                    ),
                    default=value,
                    show_default=False,
                    hide_input=hide_input,
                )

            if new_val:
                entity_dict[field] = type(value)(new_val)


def get_variable_data(bp_data, context_data, var_context, var_name):

    context_map = {
        "app_profile": "app_profile_list",
        "deployment": "deployment_create_list",
        "package": "package_definition_list",
        "service": "service_definition_list",
        "substrate": "substrate_definition_list",
        "action": "action_list",
        "runbook": "runbook",
    }

    # Converting to list
    context_list = var_context.split(".")
    i = 0

    # Iterate the list
    while i < len(context_list):
        entity_type = context_list[i]

        if entity_type in context_map:
            entity_type_val = context_map[entity_type]
            if entity_type_val in context_data:
                context_data = context_data[entity_type_val]
            else:
                context_data = bp_data[entity_type_val]
        elif entity_type == "variable":
            break

        else:
            LOG.error("Unknown entity type {}".format(entity_type))
            sys.exit(-1)

        entity_name = context_list[i + 1]
        if isinstance(context_data, list):
            for entity in context_data:
                if entity["name"] == entity_name:
                    context_data = entity
                    break

        # Increment iterator by two positions
        i = i + 2

    # Checking for the variable data
    for var in context_data["variable_list"]:
        if var_name == var["name"]:
            return var

    LOG.error("No data found with variable name {}".format(var_name))
    sys.exit(-1)


def get_val_launch_runtime_vars(launch_runtime_vars, field, path, context):
    """Returns value of variable from launch_runtime_vars(Non-interactive)"""

    filtered_launch_runtime_vars = list(
        filter(
            lambda e: is_launch_runtime_vars_context_matching(e["context"], context)
            and e["name"] == path,
            launch_runtime_vars,
        )
    )
    if len(filtered_launch_runtime_vars) > 1:
        LOG.error(
            "Unable to populate runtime editables: Multiple matches for name {} and context {}".format(
                path, context
            )
        )
        sys.exit(-1)
    if len(filtered_launch_runtime_vars) == 1:
        return filtered_launch_runtime_vars[0].get("value", {}).get(field, None)
    return None


def get_val_launch_runtime_substrates(launch_runtime_substrates, path, context):
    """Returns value of substrate from launch_runtime_substrates(Non-interactive)"""

    filtered_launch_runtime_substrates = list(
        filter(lambda e: e["name"] == path, launch_runtime_substrates,)
    )
    if len(filtered_launch_runtime_substrates) > 1:
        LOG.error(
            "Unable to populate runtime editables: Multiple matches for name {} and context {}".format(
                path, context
            )
        )
        sys.exit(-1)
    if len(filtered_launch_runtime_substrates) == 1:
        return filtered_launch_runtime_substrates[0].get("value", {})
    return None


def is_launch_runtime_vars_context_matching(launch_runtime_var_context, context):
    """Used for matching context of variables"""

    context_list = context.split(".")
    if len(context_list) > 1 and context_list[-1] == "variable":
        return context_list[-2] == launch_runtime_var_context or (
            is_launch_runtime_var_action_match(launch_runtime_var_context, context_list)
        )
    return False


def is_launch_runtime_var_action_match(launch_runtime_var_context, context_list):
    """Used for matching context of variable under action"""

    launch_runtime_var_context_list = launch_runtime_var_context.split(".")

    # Note: As variables under profile level actions can be marked as runtime_editable only
    # Context ex: app_profile.<profile_name>.action.<action_name>.runbook.<runbook_name>.variable
    if len(launch_runtime_var_context_list) == 2 and len(context_list) >= 4:
        if (
            context_list[1] == launch_runtime_var_context_list[0]
            and context_list[3] == launch_runtime_var_context_list[1]
        ):
            return True
    return False


def parse_launch_runtime_vars(launch_params):
    """Returns runtime_vars object from launch_params file"""

    if launch_params:
        if file_exists(launch_params) and launch_params.endswith(".py"):
            return import_var_from_file(launch_params, "variable_list", [])
        else:
            LOG.warning(
                "Invalid launch_params passed! Must be a valid and existing.py file! Ignoring..."
            )
    return []


def parse_launch_runtime_substrates(launch_params):
    """Returns runtime_substrates object from launch_params file"""

    if launch_params:
        if file_exists(launch_params) and launch_params.endswith(".py"):
            return import_var_from_file(launch_params, "substrate_list", [])
        else:
            LOG.warning(
                "Invalid launch_params passed! Must be a valid and existing.py file! Ignoring..."
            )
    return []


def launch_blueprint_simple(
    blueprint_name=None,
    app_name=None,
    blueprint=None,
    profile_name=None,
    patch_editables=True,
    launch_params=None,
):
    client = get_api_client()

    if app_name:
        LOG.info("Searching for existing applications with name {}".format(app_name))

        res, err = client.application.list(
            params={"filter": "name=={}".format(app_name)}
        )
        if err:
            raise Exception("[{}] - {}".format(err["code"], err["error"]))

        res = res.json()
        total_matches = res["metadata"]["total_matches"]
        if total_matches:
            LOG.debug(res)
            LOG.error("Application Name ({}) is already used.".format(app_name))
            sys.exit(-1)

        LOG.info("No existing application found with name {}".format(app_name))

    if not blueprint:
        blueprint = get_blueprint(client, blueprint_name)

    blueprint_uuid = blueprint.get("metadata", {}).get("uuid", "")
    blueprint_name = blueprint_name or blueprint.get("metadata", {}).get("name", "")

    project_ref = blueprint["metadata"].get("project_reference", {})
    project_uuid = project_ref.get("uuid")
    bp_status = blueprint["status"]["state"]
    if bp_status != "ACTIVE":
        LOG.error("Blueprint is in {} state. Unable to launch it".format(bp_status))
        sys.exit(-1)

    LOG.info("Fetching runtime editables in the blueprint")
    profiles = get_blueprint_runtime_editables(client, blueprint)
    profile = None
    if profile_name is None:
        profile = profiles[0]
    else:
        for app_profile in profiles:
            app_prof_ref = app_profile.get("app_profile_reference", {})
            if app_prof_ref.get("name") == profile_name:
                profile = app_profile

                break
        if not profile:
            raise Exception("No profile found with name {}".format(profile_name))

    runtime_editables = profile.pop("runtime_editables", [])

    launch_payload = {
        "spec": {
            "app_name": app_name
            if app_name
            else "App-{}-{}".format(blueprint_name, int(time.time())),
            "app_description": "",
            "app_profile_reference": profile.get("app_profile_reference", {}),
            "runtime_editables": runtime_editables,
        }
    }

    if runtime_editables and patch_editables:
        runtime_editables_json = json.dumps(
            runtime_editables, indent=4, separators=(",", ": ")
        )
        click.echo("Blueprint editables are:\n{}".format(runtime_editables_json))

        # Check user input
        launch_runtime_vars = parse_launch_runtime_vars(launch_params)
        launch_runtime_substrates = parse_launch_runtime_substrates(launch_params)

        res, err = client.blueprint.read(blueprint_uuid)
        if err:
            LOG.error("[{}] - {}".format(err["code"], err["error"]))
            sys.exit(-1)

        bp_data = res.json()

        substrate_list = runtime_editables.get("substrate_list", [])
        if substrate_list:
            if not launch_params:
                click.echo("\n\t\t\t", nl=False)
                click.secho("SUBSTRATE LIST DATA", underline=True, bold=True)

            substrate_definition_list = bp_data["status"]["resources"][
                "substrate_definition_list"
            ]
            package_definition_list = bp_data["status"]["resources"][
                "package_definition_list"
            ]
            substrate_name_data_map = {}
            for substrate in substrate_definition_list:
                substrate_name_data_map[substrate["name"]] = substrate

            vm_img_map = {}
            for package in package_definition_list:
                if package["type"] == "SUBSTRATE_IMAGE":
                    vm_img_map[package["name"]] = package["uuid"]

            for substrate in substrate_list:
                if launch_params:
                    new_val = get_val_launch_runtime_substrates(
                        launch_runtime_substrates=launch_runtime_substrates,
                        path=substrate.get("name"),
                        context=substrate.get("context"),
                    )
                    if new_val:
                        substrate["value"] = new_val

                else:
                    provider_type = substrate["type"]
                    provider_cls = get_provider(provider_type)
                    provider_cls.get_runtime_editables(
                        substrate,
                        project_uuid,
                        substrate_name_data_map[substrate["name"]],
                        vm_img_map,
                    )

        variable_list = runtime_editables.get("variable_list", [])
        if variable_list:
            if not launch_runtime_vars:
                click.echo("\n\t\t\t", nl=False)
                click.secho("VARIABLE LIST DATA", underline=True, bold=True)
            for variable in variable_list:
                context = variable["context"]
                editables = variable["value"]
                hide_input = variable.get("type") == "SECRET"
                get_field_values(
                    editables,
                    context,
                    path=variable.get("name", ""),
                    bp_data=bp_data["status"]["resources"],
                    hide_input=hide_input,
                    launch_runtime_vars=launch_runtime_vars,
                )

        runtime_editables_json = json.dumps(
            runtime_editables, indent=4, separators=(",", ": ")
        )
        LOG.info("Updated blueprint editables are:\n{}".format(runtime_editables_json))

    res, err = client.blueprint.launch(blueprint_uuid, launch_payload)
    if not err:
        LOG.info("Blueprint {} queued for launch".format(blueprint_name))
    else:
        raise Exception("[{}] - {}".format(err["code"], err["error"]))
    response = res.json()
    launch_req_id = response["status"]["request_id"]

    poll_launch_status(client, blueprint_uuid, launch_req_id)


def poll_launch_status(client, blueprint_uuid, launch_req_id):
    # Poll every 10 seconds on the app status, for 5 mins
    maxWait = 5 * 60
    count = 0
    while count < maxWait:
        # call status api
        LOG.info("Polling status of Launch")
        res, err = client.blueprint.poll_launch(blueprint_uuid, launch_req_id)
        response = res.json()
        app_state = response["status"]["state"]
        pprint(response)
        if app_state == "success":
            app_uuid = response["status"]["application_uuid"]

            config = get_config()
            pc_ip = config["SERVER"]["pc_ip"]
            pc_port = config["SERVER"]["pc_port"]

            click.echo("Successfully launched. App uuid is: {}".format(app_uuid))

            LOG.info(
                "App url: https://{}:{}/console/#page/explore/calm/applications/{}".format(
                    pc_ip, pc_port, app_uuid
                )
            )
            break
        elif app_state == "failure":
            LOG.debug("API response: {}".format(response))
            LOG.error("Failed to launch blueprint. Check API response above.")
            break
        elif err:
            raise Exception("[{}] - {}".format(err["code"], err["error"]))
        LOG.info(app_state)
        count += 10
        time.sleep(10)


def delete_blueprint(blueprint_names):

    client = get_api_client()

    for blueprint_name in blueprint_names:
        blueprint = get_blueprint(client, blueprint_name)
        blueprint_id = blueprint["metadata"]["uuid"]
        res, err = client.blueprint.delete(blueprint_id)
        if err:
            raise Exception("[{}] - {}".format(err["code"], err["error"]))
        LOG.info("Blueprint {} deleted".format(blueprint_name))<|MERGE_RESOLUTION|>--- conflicted
+++ resolved
@@ -14,12 +14,9 @@
     Blueprint,
     SimpleBlueprint,
     create_blueprint_payload,
-<<<<<<< HEAD
     BlueprintType,
     get_valid_identifier,
-=======
     file_exists,
->>>>>>> b91ba9c1
 )
 from calm.dsl.config import get_config
 from calm.dsl.api import get_api_client
@@ -36,11 +33,8 @@
 from .constants import BLUEPRINT
 from calm.dsl.store import Cache
 from calm.dsl.tools import get_logging_handle
-<<<<<<< HEAD
 from calm.dsl.builtins import read_spec
-=======
 from calm.dsl.providers import get_provider
->>>>>>> b91ba9c1
 
 LOG = get_logging_handle(__name__)
 
@@ -251,7 +245,6 @@
     return bp_payload
 
 
-<<<<<<< HEAD
 def decompile_bp(name, bp_file, with_secrets=False):
     """helper to decompile blueprint"""
 
@@ -314,10 +307,7 @@
     click.echo("\nSuccessfully decompiled. Directory location: {}".format(get_bp_dir()))
 
 
-def compile_blueprint_command(bp_file, out, no_sync=False):
-=======
 def compile_blueprint_command(bp_file, out):
->>>>>>> b91ba9c1
 
     bp_payload = compile_blueprint(bp_file)
     if bp_payload is None:
