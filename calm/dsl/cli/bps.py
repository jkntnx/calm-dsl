import time
import json
import importlib.util
import sys
from pprint import pprint

from ruamel import yaml
import arrow
import click
from prettytable import PrettyTable

from calm.dsl.builtins import Blueprint, SimpleBlueprint, create_blueprint_payload
from calm.dsl.config import get_config
from calm.dsl.api import get_api_client

from .utils import get_name_query, get_states_filter, highlight_text
from .constants import BLUEPRINT
from calm.dsl.store import Cache
from calm.dsl.tools import get_logging_handle
from calm.dsl.providers import get_provider

LOG = get_logging_handle(__name__)


def get_blueprint_list(obj, name, filter_by, limit, offset, quiet, all_items):
    """Get the blueprints, optionally filtered by a string"""

    client = get_api_client()
    config = get_config()

    params = {"length": limit, "offset": offset}
    filter_query = ""
    if name:
        filter_query = get_name_query([name])
    if filter_by:
        filter_query = filter_query + ";(" + filter_by + ")"
    if all_items:
        filter_query += get_states_filter(BLUEPRINT.STATES)
    if filter_query.startswith(";"):
        filter_query = filter_query[1:]

    if filter_query:
        params["filter"] = filter_query

    res, err = client.blueprint.list(params=params)

    if err:
        pc_ip = config["SERVER"]["pc_ip"]
        LOG.warning("Cannot fetch blueprints from {}".format(pc_ip))
        return

    json_rows = res.json()["entities"]
    if not json_rows:
        click.echo(highlight_text("No blueprint found !!!\n"))
        return

    if quiet:
        for _row in json_rows:
            row = _row["status"]
            click.echo(highlight_text(row["name"]))
        return

    table = PrettyTable()
    table.field_names = [
        "NAME",
        "BLUEPRINT TYPE",
        "DESCRIPTION",
        "APPLICATION COUNT",
        "PROJECT",
        "STATE",
        "CREATED ON",
        "LAST UPDATED",
        "UUID",
    ]
    for _row in json_rows:
        row = _row["status"]
        metadata = _row["metadata"]
        bp_type = (
            "Single VM"
            if "categories" in metadata
            and "TemplateType" in metadata["categories"]
            and metadata["categories"]["TemplateType"] == "Vm"
            else "Multi VM/Pod"
        )

        project = (
            metadata["project_reference"]["name"]
            if "project_reference" in metadata
            else None
        )

        creation_time = int(metadata["creation_time"]) // 1000000
        last_update_time = int(metadata["last_update_time"]) // 1000000

        table.add_row(
            [
                highlight_text(row["name"]),
                highlight_text(bp_type),
                highlight_text(row["description"]),
                highlight_text(row["application_count"]),
                highlight_text(project),
                highlight_text(row["state"]),
                highlight_text(time.ctime(creation_time)),
                "{}".format(arrow.get(last_update_time).humanize()),
                highlight_text(row["uuid"]),
            ]
        )
    click.echo(table)


def describe_bp(obj, blueprint_name, out):
    client = get_api_client()
    bp = get_blueprint(client, blueprint_name, all=True)

    res, err = client.blueprint.read(bp["metadata"]["uuid"])
    if err:
        raise Exception("[{}] - {}".format(err["code"], err["error"]))

    bp = res.json()

    if out == "json":
        bp.pop("status", None)
        click.echo(json.dumps(bp, indent=4, separators=(",", ": ")))
        return

    click.echo("\n----Blueprint Summary----\n")
    click.echo(
        "Name: "
        + highlight_text(blueprint_name)
        + " (uuid: "
        + highlight_text(bp["metadata"]["uuid"])
        + ")"
    )
    click.echo("Description: " + highlight_text(bp["status"]["description"]))
    click.echo("Status: " + highlight_text(bp["status"]["state"]))
    click.echo(
        "Owner: " + highlight_text(bp["metadata"]["owner_reference"]["name"]), nl=False
    )
    click.echo(
        " Project: " + highlight_text(bp["metadata"]["project_reference"]["name"])
    )

    created_on = int(bp["metadata"]["creation_time"]) // 1000000
    past = arrow.get(created_on).humanize()
    click.echo(
        "Created: {} ({})".format(
            highlight_text(time.ctime(created_on)), highlight_text(past)
        )
    )
    bp_resources = bp.get("status").get("resources", {})
    profile_list = bp_resources.get("app_profile_list", [])
    click.echo("Application Profiles [{}]:".format(highlight_text(len(profile_list))))
    for profile in profile_list:
        profile_name = profile["name"]
        click.echo("\t" + highlight_text(profile_name))

        substrate_ids = [
            dep.get("substrate_local_reference", {}).get("uuid")
            for dep in profile.get("deployment_create_list", [])
        ]
        substrate_types = [
            sub.get("type")
            for sub in bp_resources.get("substrate_definition_list")
            if sub.get("uuid") in substrate_ids
        ]
        click.echo("\tSubstrates[{}]:".format(highlight_text(len(substrate_types))))
        click.echo("\t\t{}".format(highlight_text(", ".join(substrate_types))))

        click.echo("\tActions[{}]:".format(highlight_text(len(profile["action_list"]))))
        for action in profile["action_list"]:
            action_name = action["name"]
            if action_name.startswith("action_"):
                prefix_len = len("action_")
                action_name = action_name[prefix_len:]
            click.echo("\t\t" + highlight_text(action_name))

    service_list = (
        bp.get("status").get("resources", {}).get("service_definition_list", [])
    )
    click.echo("Services [{}]:".format(highlight_text(len(service_list))))
    for service in service_list:
        service_name = service["name"]
        click.echo("\t" + highlight_text(service_name))
        # click.echo("\tActions:")


def get_blueprint_module_from_file(bp_file):
    """Returns Blueprint module given a user blueprint dsl file (.py)"""

    spec = importlib.util.spec_from_file_location("calm.dsl.user_bp", bp_file)
    user_bp_module = importlib.util.module_from_spec(spec)
    spec.loader.exec_module(user_bp_module)

    return user_bp_module


def get_blueprint_class_from_module(user_bp_module):
    """Returns blueprint class given a module"""

    UserBlueprint = None
    for item in dir(user_bp_module):
        obj = getattr(user_bp_module, item)
        if isinstance(obj, (type(Blueprint), type(SimpleBlueprint))):
            if obj.__bases__[0] in (Blueprint, SimpleBlueprint):
                UserBlueprint = obj

    return UserBlueprint


def compile_blueprint(bp_file, no_sync=False):

    # Sync only if no_sync flag is not set
    if not no_sync:
        LOG.info("Syncing cache")
        Cache.sync()

    user_bp_module = get_blueprint_module_from_file(bp_file)
    UserBlueprint = get_blueprint_class_from_module(user_bp_module)
    if UserBlueprint is None:
        return None

    bp_payload = None
    if isinstance(UserBlueprint, type(SimpleBlueprint)):
        bp_payload = UserBlueprint.make_bp_dict()
    else:
        UserBlueprintPayload, _ = create_blueprint_payload(UserBlueprint)
        bp_payload = UserBlueprintPayload.get_dict()

    return bp_payload


def compile_blueprint_command(bp_file, out, no_sync=False):

    bp_payload = compile_blueprint(bp_file, no_sync)
    if bp_payload is None:
        LOG.error("User blueprint not found in {}".format(bp_file))
        return

    config = get_config()

    project_name = config["PROJECT"].get("name", "default")
    project_uuid = Cache.get_entity_uuid("PROJECT", project_name)

    if not project_uuid:
        LOG.error(
            "Project {} not found. Please run: calm update cache".format(project_name)
        )

    bp_payload["metadata"]["project_reference"] = {
        "type": "project",
        "uuid": project_uuid,
        "name": project_name,
    }

    credential_list = bp_payload["spec"]["resources"]["credential_definition_list"]
    is_secret_avl = False
    for cred in credential_list:
        if cred["secret"].get("secret", None):
            cred["secret"].pop("secret")
            is_secret_avl = True
            # At compile time, value will be empty
            cred["secret"]["value"] = ""

    if is_secret_avl:
        LOG.warning("Secrets are not shown in payload !!!")

    if out == "json":
        click.echo(json.dumps(bp_payload, indent=4, separators=(",", ": ")))
    elif out == "yaml":
        click.echo(yaml.dump(bp_payload, default_flow_style=False))
    else:
        LOG.error("Unknown output format {} given".format(out))


def get_blueprint(client, name, all=False):

    # find bp
    params = {"filter": "name=={}".format(name)}
    if not all:
        params["filter"] += ";state!=DELETED"

    res, err = client.blueprint.list(params=params)
    if err:
        raise Exception("[{}] - {}".format(err["code"], err["error"]))

    response = res.json()
    entities = response.get("entities", None)
    blueprint = None
    if entities:
        if len(entities) != 1:
            raise Exception("More than one blueprint found - {}".format(entities))

        LOG.info("{} found ".format(name))
        blueprint = entities[0]
    else:
        raise Exception("No blueprint found with name {} found".format(name))
    return blueprint


def get_blueprint_runtime_editables(client, blueprint):

    bp_uuid = blueprint.get("metadata", {}).get("uuid", None)
    if not bp_uuid:
        LOG.debug("Blueprint UUID not present in metadata")
        raise Exception("Invalid blueprint provided {} ".format(blueprint))
    res, err = client.blueprint._get_editables(bp_uuid)
    response = res.json()
    return response.get("resources", [])


def get_field_values(entity_dict, context, path=None):
    path = path or ""
    for field, value in entity_dict.items():
        if isinstance(value, dict):
            get_field_values(entity_dict[field], context, path=path + "." + field)
        else:
            new_val = input(
                "Value for {} in {} (default value={}): ".format(
                    path + "." + field, context, value
                )
            )
            if new_val:
                entity_dict[field] = type(value)(new_val)


def launch_blueprint_simple(
    client,
    blueprint_name=None,
    app_name=None,
    blueprint=None,
    profile_name=None,
    patch_editables=True,
):
    if not blueprint:
        blueprint = get_blueprint(client, blueprint_name)

    blueprint_uuid = blueprint.get("metadata", {}).get("uuid", "")
    blueprint_name = blueprint_name or blueprint.get("metadata", {}).get("name", "")

<<<<<<< HEAD
    project_ref = blueprint["metadata"].get("project_reference", {})
    project_uuid = project_ref.get("uuid")
=======
    bp_status = blueprint["status"]["state"]
    if bp_status != "ACTIVE":
        LOG.error("Blueprint is in {} state. Unable to launch it".format(bp_status))
        sys.exit(-1)
>>>>>>> 7ac307ab

    LOG.info("Fetching runtime editables in the blueprint")
    profiles = get_blueprint_runtime_editables(client, blueprint)
    profile = None
    if profile_name is None:
        profile = profiles[0]
    else:
        for app_profile in profiles:
            app_prof_ref = app_profile.get("app_profile_reference", {})
            if app_prof_ref.get("name") == profile_name:
                profile = app_profile

                break
        if not profile:
            raise Exception("No profile found with name {}".format(profile_name))

    runtime_editables = profile.pop("runtime_editables", [])

    # Popping out substrate list in runtime editables for now.
    substrate_list = runtime_editables.pop("substrate_list", [])
    if substrate_list:
        res, err = client.blueprint.read(blueprint_uuid)
        if err:
            raise Exception("[{}] - {}".format(err["code"], err["error"]))

        bp_data = res.json()
        substrate_definition_list = bp_data["status"]["resources"][
            "substrate_definition_list"
        ]
        substrate_name_data_map = {}
        for substrate in substrate_definition_list:
            substrate_name_data_map[substrate["name"]] = substrate

        for substrate in substrate_list:
            click.echo(
                "Enter the runtime editables data for substrate '{}':".format(
                    substrate["context"] + "." + substrate["name"]
                )
            )
            provider_type = substrate["type"]

            spec = substrate["value"].get("spec", {})
            provider_cls = get_provider(provider_type)
            provider_cls.get_runtime_editables(
                spec, project_uuid, substrate_name_data_map[substrate["name"]]
            )

        runtime_editables["substrate_list"] = substrate_list

    launch_payload = {
        "spec": {
            "app_name": app_name
            if app_name
            else "App-{}-{}".format(blueprint_name, int(time.time())),
            "app_description": "",
            "app_profile_reference": profile.get("app_profile_reference", {}),
            "runtime_editables": runtime_editables,
        }
    }

    if runtime_editables and patch_editables:
        runtime_editables_json = json.dumps(
            runtime_editables, indent=4, separators=(",", ": ")
        )
        click.echo("Blueprint editables are:\n{}".format(runtime_editables_json))
        for entity_type, entity_list in runtime_editables.items():
            for entity in entity_list:
                context = entity["context"]
                editables = entity["value"]
                get_field_values(editables, context, path=entity.get("name", ""))
        runtime_editables_json = json.dumps(
            runtime_editables, indent=4, separators=(",", ": ")
        )
        LOG.info("Updated blueprint editables are:\n{}".format(runtime_editables_json))
    res, err = client.blueprint.launch(blueprint_uuid, launch_payload)
    if not err:
        LOG.info("Blueprint {} queued for launch".format(blueprint_name))
    else:
        raise Exception("[{}] - {}".format(err["code"], err["error"]))
    response = res.json()
    launch_req_id = response["status"]["request_id"]

    poll_launch_status(client, blueprint_uuid, launch_req_id)


def poll_launch_status(client, blueprint_uuid, launch_req_id):
    # Poll every 10 seconds on the app status, for 5 mins
    maxWait = 5 * 60
    count = 0
    while count < maxWait:
        # call status api
        LOG.info("Polling status of Launch")
        res, err = client.blueprint.poll_launch(blueprint_uuid, launch_req_id)
        response = res.json()
        app_state = response["status"]["state"]
        pprint(response)
        if app_state == "success":
            app_uuid = response["status"]["application_uuid"]

            config = get_config()
            pc_ip = config["SERVER"]["pc_ip"]
            pc_port = config["SERVER"]["pc_port"]

            click.echo("Successfully launched. App uuid is: {}".format(app_uuid))

            LOG.info(
                "App url: https://{}:{}/console/#page/explore/calm/applications/{}".format(
                    pc_ip, pc_port, app_uuid
                )
            )
            break
        elif app_state == "failure":
            LOG.error("Failed to launch blueprint. Check API response above.")
            break
        elif err:
            raise Exception("[{}] - {}".format(err["code"], err["error"]))
        LOG.info(app_state)
        count += 10
        time.sleep(10)


def delete_blueprint(obj, blueprint_names):

    client = get_api_client()

    for blueprint_name in blueprint_names:
        blueprint = get_blueprint(client, blueprint_name)
        blueprint_id = blueprint["metadata"]["uuid"]
        res, err = client.blueprint.delete(blueprint_id)
        if err:
            raise Exception("[{}] - {}".format(err["code"], err["error"]))
        LOG.info("Blueprint {} deleted".format(blueprint_name))<|MERGE_RESOLUTION|>--- conflicted
+++ resolved
@@ -337,15 +337,12 @@
     blueprint_uuid = blueprint.get("metadata", {}).get("uuid", "")
     blueprint_name = blueprint_name or blueprint.get("metadata", {}).get("name", "")
 
-<<<<<<< HEAD
     project_ref = blueprint["metadata"].get("project_reference", {})
     project_uuid = project_ref.get("uuid")
-=======
     bp_status = blueprint["status"]["state"]
     if bp_status != "ACTIVE":
         LOG.error("Blueprint is in {} state. Unable to launch it".format(bp_status))
         sys.exit(-1)
->>>>>>> 7ac307ab
 
     LOG.info("Fetching runtime editables in the blueprint")
     profiles = get_blueprint_runtime_editables(client, blueprint)
