--- conflicted
+++ resolved
@@ -339,13 +339,9 @@
     return response.get("resources", [])
 
 
-<<<<<<< HEAD
-def get_field_values(entity_dict, context, path=None, bp_data=None, hide_input=False):
-=======
 def get_field_values(
-    entity_dict, context, path=None, hide_input=False, launch_runtime_vars=None,
+    entity_dict, context, path=None, hide_input=False, launch_runtime_vars=None, bp_data=None,
 ):
->>>>>>> bd701d8c
     path = path or ""
     for field, value in entity_dict.items():
         if isinstance(value, dict):
@@ -358,7 +354,6 @@
                 launch_runtime_vars=launch_runtime_vars,
             )
         else:
-<<<<<<< HEAD
             var_data = get_variable_data(
                 bp_data=bp_data,
                 context_data=bp_data,
@@ -369,38 +364,31 @@
             options = var_data.get("options", {})
             choices = options.get("choices", [])
 
-            click.echo("")
-            if choices:
-                click.echo("Choose from given choices: ")
-                for choice in choices:
-                    click.echo("\t{}".format(highlight_text(repr(choice))))
-
-            new_val = click.prompt(
-                "Value for {} in {} [{}]".format(
-                    path + "." + field, context, highlight_text(repr(value))
-                ),
-                default=value,
-                show_default=False,
-                hide_input=hide_input,
-            )
-
-=======
             new_val = None
             if launch_runtime_vars:
                 new_val = get_val_launch_runtime_vars(
                     launch_runtime_vars, field, path, context
                 )
             else:
-                prompt_str = "{} -> {}".format(
-                    highlight_text(context), path + "." + field
+                click.echo("")
+                if choices:
+                    click.echo("Choose from given choices: ")
+                    for choice in choices:
+                        click.echo("\t{}".format(highlight_text(repr(choice))))
+
+                new_val = click.prompt(
+                    "Value for {} in {} [{}]".format(
+                        path + "." + field, context, highlight_text(repr(value))
+                    ),
+                    default=value,
+                    show_default=False,
+                    hide_input=hide_input,
                 )
-                new_val = click.prompt(prompt_str, default=value, hide_input=hide_input)
->>>>>>> bd701d8c
+
             if new_val:
                 entity_dict[field] = type(value)(new_val)
 
 
-<<<<<<< HEAD
 def get_variable_data(bp_data, context_data, var_context, var_name):
 
     context_map = {
@@ -451,7 +439,6 @@
 
     LOG.error("No data found with variable name {}".format(var_name))
     sys.exit(-1)
-=======
 def get_val_launch_runtime_vars(launch_runtime_vars, field, path, context):
     filtered_launch_runtime_vars = list(
         filter(
@@ -504,7 +491,6 @@
                 "Invalid launch_params passed! Must be a valid and existing.py file! Ignoring..."
             )
     return []
->>>>>>> bd701d8c
 
 
 def launch_blueprint_simple(
@@ -562,7 +548,9 @@
             runtime_editables, indent=4, separators=(",", ": ")
         )
         click.echo("Blueprint editables are:\n{}".format(runtime_editables_json))
-<<<<<<< HEAD
+
+        # Check user input
+        launch_runtime_vars = parse_launch_runtime_vars(launch_params)
 
         res, err = client.blueprint.read(blueprint_uuid)
         if err:
@@ -609,15 +597,6 @@
                 context = variable["context"]
                 editables = variable["value"]
                 hide_input = variable.get("type") == "SECRET"
-=======
-        # Check user input
-        launch_runtime_vars = parse_launch_runtime_vars(launch_params)
-        for entity_type, entity_list in runtime_editables.items():
-            for entity in entity_list:
-                context = entity["context"]
-                editables = entity["value"]
-                hide_input = entity.get("type") == "SECRET"
->>>>>>> bd701d8c
                 get_field_values(
                     editables,
                     context,
