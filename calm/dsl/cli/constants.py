--- conflicted
+++ resolved
@@ -92,7 +92,6 @@
         VMWARE = "vmware"
 
 
-<<<<<<< HEAD
 class SINGLE_INPUT:
     class TYPE:
         TEXT = "text"
@@ -115,12 +114,12 @@
         TYPE.DATETIME,
         TYPE.FILE,
     ]
-=======
+
+
 class SYSTEM_ACTIONS:
     CREATE = "create"
     START = "start"
     RESTART = "restart"
     STOP = "stop"
     DELETE = "delete"
-    SOFT_DELETE = "soft_delete"
->>>>>>> 33c4388b
+    SOFT_DELETE = "soft_delete"