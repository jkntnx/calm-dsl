--- conflicted
+++ resolved
@@ -240,17 +240,13 @@
     pass
 
 
-<<<<<<< HEAD
-@main.group(cls=DYMGroup)
+@main.group(cls=FeatureFlagGroup)
 def decompile():
     """"""
     pass
 
 
-@main.group(cls=DYMGroup)
-=======
-@main.group(cls=FeatureFlagGroup)
->>>>>>> b91ba9c1
+@main.group(cls=FeatureFlagGroup)
 def create():
     """Create entities in Calm (blueprint, project) """
     pass
