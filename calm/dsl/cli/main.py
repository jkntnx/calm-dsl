--- conflicted
+++ resolved
@@ -126,26 +126,9 @@
     pass
 
 
-<<<<<<< HEAD
-@main.group(cls=DYMGroup)
-def list():
-    """List items: Example - `list vm`"""
-    pass
-
-
-@main.group(cls=DYMGroup)
-def ls():
-    """List items: Example - `ls vm`"""
-    pass
-
-
-@main.group(cls=DYMGroup)
-def show():
-=======
 @main.group(cls=FeatureFlagGroup)
 @click.pass_context
 def show(ctx):
->>>>>>> eed2d627
     """Shows the cached data(Dynamic data) etc."""
     pass
 
