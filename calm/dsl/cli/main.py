from ruamel import yaml
import click
import json


import click_completion
import click_completion.core
from click_didyoumean import DYMGroup
from click_repl import repl

# TODO - move providers to separate file
from calm.dsl.providers import get_provider, get_provider_types
from calm.dsl.api import get_api_client, get_resource_api
from calm.dsl.tools import (
    get_logging_handle,
    simple_verbosity_option,
    show_trace_option,
)
from calm.dsl.config import get_config
from .version_validator import validate_version

CONTEXT_SETTINGS = dict(help_option_names=["-h", "--help"])

click_completion.init()
LOG = get_logging_handle(__name__)


@click.group(context_settings=CONTEXT_SETTINGS)
@simple_verbosity_option(LOG)
@show_trace_option(LOG)
@click.option(
    "--config",
    "-c",
    "config_file",
    default=None,
    type=click.Path(exists=True, file_okay=True, dir_okay=False, readable=True),
    help="Path to config file, defaults to ~/.calm/config.ini",
)
@click.version_option("0.1")
@click.pass_context
def main(ctx, config_file):
    """Calm CLI

\b
Commonly used commands:
  calm get apps   -> Get list of apps
  calm get bps   -> Get list of blueprints
  calm launch bp --app_name Fancy-App-1 MyFancyBlueprint   -> Launch a new app from an existing blueprint
  calm create bp -f sample_bp.py --name Sample-App-3   -> Upload a new blueprint from a python DSL file
  calm describe app Fancy-App-1   -> Describe an existing app
  calm app Fancy-App-1 -w my_action   -> Run an action on an app
  calm get runbooks  -> Get list of runbooks
  calm create runbook -f sample_rb.py --name Sample-RB  -> Upload a new runbook from a python DSL file
  calm run runbook MyFancyRunbook -> Runs the existing runbook MyFancyRunbook
  calm run runbook -f sample_rb.py -> Runs the runbook from a python DSL file
  calm get previous_runs  -> Get list of previous runbook runs
  calm get endpoints -> Get list of endpoints
  calm create endpoint -f sample_ep.py --name Sample-Endpoint -> Upload a new endpoint from a python DSL file
"""
    ctx.ensure_object(dict)
    ctx.obj["verbose"] = True
    try:
        validate_version()
    except Exception:
        LOG.debug("Could not validate version")
        pass
    if config_file:
        get_config(config_file=config_file)


@main.group(cls=DYMGroup)
def validate():
    """Validate provider specs"""
    pass


@validate.command("provider_spec")
@click.option(
    "--file",
    "-f",
    "spec_file",
    type=click.Path(exists=True, file_okay=True, dir_okay=False, readable=True),
    required=True,
    help="Path of provider spec file",
)
@click.option(
    "--type",
    "-t",
    "provider_type",
    type=click.Choice(get_provider_types()),
    default="AHV_VM",
    help="Provider type",
)
def validate_provider_spec(spec_file, provider_type):

    with open(spec_file) as f:
        spec = yaml.safe_load(f.read())

    try:
        Provider = get_provider(provider_type)
        Provider.validate_spec(spec)

        LOG.info("File {} is a valid {} spec.".format(spec_file, provider_type))
    except Exception as ee:
        LOG.info("File {} is invalid {} spec".format(spec_file, provider_type))
        raise Exception(ee.message)


@main.group(cls=DYMGroup)
def get():
    """Get various things like blueprints, apps: `get apps`, `get bps`, `get endpoints` and `get runbooks` are the primary ones."""
    pass


@main.group(cls=DYMGroup)
def show():
    """Shows the cached data(Dynamic data) etc."""
    pass


@main.group(cls=DYMGroup)
def clear():
    """Clear the data stored in local db: cache, secrets etc."""
    pass


@main.group(cls=DYMGroup)
def init():
    """Initializes the dsl for basic configs and bp directory etc."""
    pass


@get.group(cls=DYMGroup)
def server():
    """Get calm server details"""
    pass


@server.command("status")
def get_server_status():
    """Get calm server connection status"""

    LOG.info("Checking if Calm is enabled on Server")
    client = get_api_client()
    Obj = get_resource_api("services/nucalm/status", client.connection)
    res, err = Obj.read()

    if err:
        click.echo("[Fail]")
        raise Exception("[{}] - {}".format(err["code"], err["error"]))

    result = json.loads(res.content)
    service_enablement_status = result["service_enablement_status"]

    res, err = client.version.get_calm_version()
    calm_version = res.content.decode("utf-8")

    LOG.info(service_enablement_status)
    LOG.info("Server URL: {}".format(client.connection.base_url))
    LOG.info("Calm Version: {}".format(calm_version))

    res, err = client.version.get_pc_version()
    if not err:
        res = res.json()
        pc_version = res["version"]
        LOG.info("PC Version: {}".format(pc_version))


@main.group(cls=DYMGroup)
def format():
    """Format blueprint using black"""
    pass


@main.group(cls=DYMGroup)
def compile():
    """Compile blueprint to json / yaml"""
    pass


@main.group(cls=DYMGroup)
def create():
<<<<<<< HEAD
    """Create entities in CALM (blueprint, project, endpoint, runbook) """
=======
    """Create entities in Calm (blueprint, project) """
>>>>>>> 84d9e32a
    pass


@main.group(cls=DYMGroup)
def delete():
    """Delete entities"""
    pass


@main.group(cls=DYMGroup)
def launch():
    """Launch blueprints to create Apps"""
    pass


@main.group(cls=DYMGroup)
def publish():
    """Publish blueprints to marketplace"""
    pass


@main.group(cls=DYMGroup)
def approve():
    """Approve blueprints in marketplace manager"""
    pass


@main.group(cls=DYMGroup)
def unpublish():
    """Unpublish blueprints from marketplace"""
    pass


@main.group(cls=DYMGroup)
def reject():
    """Reject blueprints from marketplace manager"""
    pass


@main.group(cls=DYMGroup)
def describe():
    """Describe apps, blueprints, projects, accounts, endpoints, runbooks"""
    pass


@main.group(cls=DYMGroup)
def run():
    """Run actions in an app or runbooks"""
    pass


@main.group(cls=DYMGroup)
def watch():
    """Track actions running on apps"""
    pass


@create.command("provider_spec")
@click.option(
    "--type",
    "provider_type",
    "-t",
    type=click.Choice(get_provider_types()),
    default="AHV_VM",
    help="Provider type",
)
def create_provider_spec(provider_type):
    """Creates a provider_spec"""

    Provider = get_provider(provider_type)
    Provider.create_spec()


@main.group(cls=DYMGroup)
def update():
    """Update entities"""
    pass


@main.group(cls=DYMGroup)
def download():
    """Download entities"""
    pass


completion_cmd_help = """Shell completion for click-completion-command
Available shell types:
\b
  %s
Default type: auto
""" % "\n  ".join(
    "{:<12} {}".format(k, click_completion.core.shells[k])
    for k in sorted(click_completion.core.shells.keys())
)


@main.group(cls=DYMGroup, help=completion_cmd_help)
def completion():
    pass


@main.command("prompt")
def calmrepl():
    """Enable an interactive prompt shell

    > :help

    REPL help:

    External Commands:

      prefix external commands with "!"

    Internal Commands:

      prefix internal commands with ":"

      :exit, :q, :quit  exits the repl

      :?, :h, :help     displays general help information
"""
    repl(click.get_current_context())


@main.group(cls=DYMGroup)
def set():
    """Sets the entities"""
    pass<|MERGE_RESOLUTION|>--- conflicted
+++ resolved
@@ -180,11 +180,7 @@
 
 @main.group(cls=DYMGroup)
 def create():
-<<<<<<< HEAD
     """Create entities in CALM (blueprint, project, endpoint, runbook) """
-=======
-    """Create entities in Calm (blueprint, project) """
->>>>>>> 84d9e32a
     pass
 
 
