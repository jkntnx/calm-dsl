import time
import click
import arrow
from prettytable import PrettyTable

from calm.dsl.builtins import ProjectValidator
from calm.dsl.api import get_resource_api, get_api_client
from calm.dsl.config import get_config

from .utils import get_name_query, highlight_text
from calm.dsl.tools import get_logging_handle

LOG = get_logging_handle(__name__)


def get_projects(name, filter_by, limit, offset, quiet):
    """ Get the projects, optionally filtered by a string """

    client = get_api_client()
    config = get_config()

    params = {"length": limit, "offset": offset}
    filter_query = ""
    if name:
        filter_query = get_name_query([name])
    if filter_by:
        filter_query = filter_query + ";(" + filter_by + ")"
    if filter_query.startswith(";"):
        filter_query = filter_query[1:]

    # right now there is no support for filter by state of project

    if filter_query:
        params["filter"] = filter_query

    res, err = client.project.list(params=params)

    if err:
        pc_ip = config["SERVER"]["pc_ip"]
        LOG.warning("Cannot fetch projects from {}".format(pc_ip))
        return

    json_rows = res.json()["entities"]
    if not json_rows:
        click.echo(highlight_text("No project found !!!\n"))
        return

    if quiet:
        for _row in json_rows:
            row = _row["status"]
            click.echo(highlight_text(row["name"]))
        return

    table = PrettyTable()
    table.field_names = [
        "NAME",
        "DESCRIPTION",
        "STATE",
        "OWNER",
        "USER COUNT",
        "CREATED ON",
        "LAST UPDATED",
        "UUID",
    ]

    for _row in json_rows:
        row = _row["status"]
        metadata = _row["metadata"]

        creation_time = arrow.get(metadata["creation_time"]).timestamp
        last_update_time = arrow.get(metadata["last_update_time"])

        table.add_row(
            [
                highlight_text(row["name"]),
                highlight_text(row["description"]),
                highlight_text(row["state"]),
                highlight_text(metadata["owner_reference"]["name"]),
                highlight_text(len(row["resources"]["user_reference_list"])),
                highlight_text(time.ctime(creation_time)),
                "{}".format(last_update_time.humanize()),
                highlight_text(metadata["uuid"]),
            ]
        )
    click.echo(table)


def get_project(client, name):

    params = {"filter": "name=={}".format(name)}

    LOG.info("Searcing for the project {}".format(name))
    res, err = client.project.list(params=params)
    if err:
        raise Exception("[{}] - {}".format(err["code"], err["error"]))

    response = res.json()
    entities = response.get("entities", None)
    project = None
    if entities:
        if len(entities) != 1:
            raise Exception("More than one project found - {}".format(entities))

        LOG.info("Project {} found ".format(name))
        project = entities[0]
    else:
        raise Exception("No project found with name {} found".format(name))

    project_id = project["metadata"]["uuid"]
    LOG.info("Fetching details of project {}".format(name))
    res, err = client.project.read(project_id)  # for getting additional fields
    if err:
        raise Exception("[{}] - {}".format(err["code"], err["error"]))

    project = res.json()
    return project


def delete_project(project_names):

    client = get_api_client()

    for project_name in project_names:
        project = get_project(client, project_name)
        project_id = project["metadata"]["uuid"]
        res, err = client.project.delete(project_id)
        if err:
            raise Exception("[{}] - {}".format(err["code"], err["error"]))
        LOG.info("Project {} deleted".format(project_name))


def create_project(payload):

    name = payload["project_detail"]["name"]
    client = get_api_client()

    # check if project having same name exists
    LOG.info("Searching for projects having same name ")
    params = {"filter": "name=={}".format(name)}
    res, err = client.project.list(params=params)
    if err:
        return None, err

    response = res.json()
    entities = response.get("entities", None)
    if entities:
        if len(entities) > 0:
            err_msg = "Project with name {} already exists".format(name)
            err = {"error": err_msg, "code": -1}
            return None, err

    LOG.info("Creating the project {}".format(name))

    # validating the payload
    ProjectValidator.validate_dict(payload)
    payload = {
        "api_version": "3.0",  # TODO Remove by a constant
        "metadata": {"kind": "project"},
        "spec": payload,
    }

    return client.project.create(payload)


def describe_project(project_name):

    client = get_api_client()
    project = get_project(client, project_name)

    click.echo("\n----Project Summary----\n")
    click.echo(
        "Name: "
        + highlight_text(project_name)
        + " (uuid: "
        + highlight_text(project["metadata"]["uuid"])
        + ")"
    )

    click.echo("Status: " + highlight_text(project["status"]["state"]))
    click.echo(
        "Owner: " + highlight_text(project["metadata"]["owner_reference"]["name"])
    )

    created_on = arrow.get(project["metadata"]["creation_time"])
    past = created_on.humanize()
    click.echo(
        "Created on: {} ({})".format(
            highlight_text(time.ctime(created_on.timestamp)), highlight_text(past)
        )
    )

    environments = project["status"]["project_status"]["resources"][
        "environment_reference_list"
    ]
    click.echo("Environment Registered: ", nl=False)

    if not environments:
        click.echo(highlight_text("No"))
    else:  # Handle Multiple Environments
        click.echo(
            "{} ( uuid: {} )".format(highlight_text("Yes"), environments[0]["uuid"])
        )

    acp_list = project["status"]["access_control_policy_list_status"]
    click.echo("\nUsers, Group and Roles: \n-----------------------\n")
    if not acp_list:
        click.echo(highlight_text("No users or groups registered\n"))

    else:
        for acp in acp_list:
            role = acp["access_control_policy_status"]["resources"]["role_reference"]
            users = acp["access_control_policy_status"]["resources"][
                "user_reference_list"
            ]
            groups = acp["access_control_policy_status"]["resources"][
                "user_group_reference_list"
            ]

            click.echo("Role: {}".format(highlight_text(role["name"])))

            if users:
                click.echo("Users: ")
                for index, user in enumerate(users):
                    name = user["name"].split("@")[0]
                    click.echo("\t{}. {}".format(str(index + 1), highlight_text(name)))

            if groups:
                click.echo("User Groups: ")
                for index, group in enumerate(groups):
                    name = group["name"].split(",")[0]
                    name = name.split("=")[1]
                    click.echo("\t{}. {}".format(str(index + 1), highlight_text(name)))

            click.echo("")

    click.echo("Infrastructure: \n---------------\n")

    accounts = project["status"]["project_status"]["resources"][
        "account_reference_list"
    ]
<<<<<<< HEAD
    payload = {"length": 200, "offset": 0, "filter": "state!=DELETED;type!=nutanix"}
    account_name_uuid_map = client.account.get_name_uuid_map(payload)
    account_uuid_name_map = {
        v: k for k, v in account_name_uuid_map.items()
    }  # TODO check it
=======
    account_name_uuid_map = client.account.get_name_uuid_map()

    account_uuid_name_map = {}
    # BUG: Same type of account have multiple uuids (Nutanix clusters)
    for k, v in account_name_uuid_map.items():
        if isinstance(v, list):
            for i in v:
                account_uuid_name_map[i] = k
        else:
            account_uuid_name_map[v] = k
>>>>>>> ca7cd8e9

    res, err = client.account.list()
    if err:
        raise Exception("[{}] - {}".format(err["code"], err["error"]))

    res = res.json()
    account_name_type_map = {}
    for entity in res["entities"]:
        name = entity["status"]["name"]
        account_type = entity["status"]["resources"]["type"]
        account_name_type_map[name] = account_type

    account_type_name_map = {}
    for account in accounts:  # TODO remove this mess
        account_uuid = account["uuid"]
        account_name = account_uuid_name_map[account_uuid]
        account_type = account_name_type_map[account_name]
        account_type_name_map[account_type] = account_name

    for account_type, account_name in account_type_name_map.items():
        click.echo("Account Type: " + highlight_text(account_type.upper()))
        click.echo(
            "Name: {} (uuid: {})\n".format(
                highlight_text(account_name), highlight_text(account_uuid)
            )
        )

    subnets = project["status"]["project_status"]["resources"]["subnet_reference_list"]
    if subnets:
        click.echo("Account Type: " + highlight_text("NUTANIX"))

    for subnet in subnets:
        subnet_name = subnet["name"]

        # TODO move this to AHV specific method
        Obj = get_resource_api("subnets", client.connection)
        res, err = Obj.read(subnet["uuid"])

        if err:
            raise Exception("[{}] - {}".format(err["code"], err["error"]))

        res = res.json()
        cluster_name = res["status"]["cluster_reference"]["name"]
        vlan_id = res["status"]["resources"]["vlan_id"]

        click.echo(
            "Subnet Name: {}\tVLAN ID: {}\tCluster Name: {}".format(
                highlight_text(subnet_name),
                highlight_text(vlan_id),
                highlight_text(cluster_name),
            )
        )

    if not (subnets or accounts):
        click.echo(highlight_text("No provider's account registered"))

    click.echo("\nQuotas: \n-------\n")
    resources = project["status"]["project_status"]["resources"]

    if not resources.get("resource_domain"):
        click.echo(highlight_text("No quotas available"))
    else:
        resources = resources["resource_domain"]["resources"]
        for resource in resources:
            click.echo(
                "{} : {}".format(
                    resource["resource_type"], highlight_text(resource["value"])
                )
            )

        if not resources:
            click.echo(highlight_text("No quotas data provided"))

    click.echo("\n")


def update_project(name, payload):

    client = get_api_client()
    LOG.info("Searching for project")
    project = get_project(client, name)

    new_name = payload["project_detail"]["name"]
    if name != new_name:
        # Search whether any other project exists with new name
        LOG.info("\nSearching project with name {}".format(new_name))
        try:
            get_project(client, new_name)
            err_msg = "Another project exists with name {}".format(new_name)
            err = {"error": err_msg, "code": -1}
            return None, err

        except Exception:
            LOG.info("No project exists with name {}".format(new_name))

    project_id = project["metadata"]["uuid"]
    spec_version = project["metadata"]["spec_version"]
    ProjectValidator.validate_dict(payload)

    payload = {
        "api_version": "3.0",  # TODO Remove by a constant
        "metadata": {
            "kind": "project",
            "uuid": project_id,
            "spec_version": spec_version,
        },
        "spec": payload,
    }

    LOG.info("Updating the project")
    return client.project.update(project_id, payload)


def poll_creation_status(client, project_uuid):

    cnt = 0
    project_state = "PENDING"
    while True:
        LOG.info("Fetching status of project creation")
        res, err = client.project.read(project_uuid)
        if err:
            raise Exception("[{}] - {}".format(err["code"], err["error"]))

        project = res.json()
        project_state = project["status"]["state"]
        if project_state == "COMPLETE":
            LOG.info("CREATED")
            return

        elif project_state == "RUNNING":
            LOG.info("RUNNING")

        elif project_state == "PENDING":
            LOG.info("PENDING")

        else:
            msg = str(project["status"]["message_list"])
            msg = "Project creation unsuccessful !!!\nmessage={}".format(msg)
            raise Exception(msg)

        time.sleep(2)
        cnt += 1
        if cnt == 10:
            break

    LOG.debug("Waited for project creation for 20 seconds(polled at 2 sec interval).")
    LOG.info("Project state: {}".format(project_state))


def poll_updation_status(client, project_uuid, old_spec_version):

    cnt = 0
    project_state = "PENDING"
    while True:
        LOG.info("Fetching status of project updation")
        res, err = client.project.read(project_uuid)
        if err:
            raise Exception("[{}] - {}".format(err["code"], err["error"]))

        project = res.json()
        project_state = project["status"]["state"]
        spec_version = project["metadata"]["spec_version"]

        # On updation spec_version should be incremented
        if spec_version == old_spec_version:
            raise Exception("No update operation performed on project !!!")

        elif project_state == "PENDING":
            LOG.info("PENDING")

        elif project_state == "COMPLETE":
            LOG.info("UPDATED")
            return

        elif project_state == "RUNNING":
            LOG.info("RUNNING")

        else:
            msg = str(project["status"]["message_list"])
            msg = "Project updation failed !!!\nmessage={}".format(msg)
            raise Exception(msg)

        time.sleep(2)
        cnt += 1
        if cnt == 10:
            break

    LOG.debug("Waited for project updation for 20 seconds(polled at 2 sec interval)")
    LOG.info("Project state: {}".format(project_state))


def poll_deletion_status(client, project_uuid):

    cnt = 0
    project_state = "DELETE_IN_PROGRESS"
    while True:
        LOG.info("Fetching status of project deletion")
        res, err = client.project.read(project_uuid)
        if err:
            raise Exception("[{}] - {}".format(err["code"], err["error"]))
        project = res.json()
        project_state = project["status"]["state"]

        if project_state == "DELETE_IN_PROGRESS":
            LOG.info(project_state)

        elif project_state == "COMPLETE":
            LOG.info("DELETED")
            return

        elif project_state == "DELETE_PENDING":
            LOG.info(project_state)

        else:
            LOG.debug(project_state)
            msg = str(project["status"]["message_list"])
            msg = "Project updation failed !!!\nmessage={}".format(msg)
            raise Exception(msg)

        time.sleep(1)
        cnt += 2
        if cnt == 10:
            break

    LOG.debug("Waited for project deletion for 20 seconds(polled at 2 sec interval)")
    LOG.info("Project state: {}".format(project_state))<|MERGE_RESOLUTION|>--- conflicted
+++ resolved
@@ -238,15 +238,8 @@
     accounts = project["status"]["project_status"]["resources"][
         "account_reference_list"
     ]
-<<<<<<< HEAD
     payload = {"length": 200, "offset": 0, "filter": "state!=DELETED;type!=nutanix"}
     account_name_uuid_map = client.account.get_name_uuid_map(payload)
-    account_uuid_name_map = {
-        v: k for k, v in account_name_uuid_map.items()
-    }  # TODO check it
-=======
-    account_name_uuid_map = client.account.get_name_uuid_map()
-
     account_uuid_name_map = {}
     # BUG: Same type of account have multiple uuids (Nutanix clusters)
     for k, v in account_name_uuid_map.items():
@@ -255,7 +248,6 @@
                 account_uuid_name_map[i] = k
         else:
             account_uuid_name_map[v] = k
->>>>>>> ca7cd8e9
 
     res, err = client.account.list()
     if err:
