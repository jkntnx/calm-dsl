import atexit
import os

from calm.dsl.config import get_init_data
from .table_config import dsl_database, SecretTable, DataTable, VersionTable
from .table_config import CacheTableBase
from calm.dsl.log import get_logging_handle

LOG = get_logging_handle(__name__)


class Database:
    """DSL database connection"""

    db = None
    registered_tables = []

    @classmethod
    def update_db(cls, db_instance):
        cls.db = db_instance

    @staticmethod
    def instantiate_db():
        init_obj = get_init_data()
        db_location = init_obj["DB"].get("location")
        dsl_database.init(db_location)
        return dsl_database

    def __init__(self):
        self.update_db(self.instantiate_db())
        self.connect()
        self.secret_table = self.set_and_verify(SecretTable)
        self.data_table = self.set_and_verify(DataTable)
        self.version_table = self.set_and_verify(VersionTable)

        for table_type, table in CacheTableBase.tables.items():
            setattr(self, table_type, self.set_and_verify(table))

    def set_and_verify(self, table_cls):
        """ Verify whether this class exists in db
            If not, then creates one
        """

        if not self.db.table_exists((table_cls.__name__).lower()):
            self.db.create_tables([table_cls])

        # Register table to class
        if table_cls not in self.registered_tables:
            self.registered_tables.append(table_cls)

        return table_cls

    def is_closed(self):
        """return True if db connection is closed else False"""

        if self.db:
            return self.db.is_closed()

        # If db not found, return true
        return True

    def connect(self):

        LOG.debug("Connecting to local DB")
        self.db.connect()
        atexit.register(self.close)

    def close(self):

        LOG.debug("Closing connection to local DB")
        self.db.close()


_Database = None


def get_db_handle():
    """Returns the db handle"""

    global _Database
    if not _Database:
        _Database = Database()

    return _Database


def init_db_handle():
    """Initializes database module and replaces the existing one"""

    global _Database

    try:
        # Closing existing connection if exists
        if not _Database.is_closed():
            # Unregister close() method from atexit handler
            atexit.unregister(_Database.close)

            # Close the connection
            _Database.close()

<<<<<<< HEAD
    except:
=======
    except:  # noqa
>>>>>>> ce4228ab
        pass

    # Removing existing db at init location if exists
    init_obj = get_init_data()
    db_location = init_obj["DB"].get("location")
    if os.path.exists(db_location):
        os.remove(db_location)

    # Initialize new database object
    _Database = Database()<|MERGE_RESOLUTION|>--- conflicted
+++ resolved
@@ -98,11 +98,7 @@
             # Close the connection
             _Database.close()
 
-<<<<<<< HEAD
-    except:
-=======
     except:  # noqa
->>>>>>> ce4228ab
         pass
 
     # Removing existing db at init location if exists
