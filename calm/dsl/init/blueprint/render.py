import os
import click
from jinja2 import Environment, PackageLoader
from Crypto.PublicKey import RSA

from calm.dsl.config import get_config
from calm.dsl.api import get_api_client
from calm.dsl.store import Cache
from calm.dsl.builtins import read_file
from calm.dsl.tools import get_logging_handle

LOG = get_logging_handle(__name__)


def render_ahv_template(template, service_name):

    # Getting the subnet registered to the project
    client = get_api_client()
    config = get_config()

    project_name = config["PROJECT"].get("name", "default")
    project_uuid = Cache.get_entity_uuid("PROJECT", project_name)

    res, err = client.project.read(project_uuid)
    if err:
        LOG.exception("[{}] - {}".format(err["code"], err["error"]))

    res = res.json()
    subnets = res["status"]["project_status"]["resources"].get(
        "subnet_reference_list", []
    )
    if not subnets:
        LOG.exception("no subnets registered !!!")

    default_subnet = subnets[0]["name"]
    text = template.render(service_name=service_name, subnet_name=default_subnet)

    return text


template_map = {
    "AHV_VM": ("ahv_blueprint.py.jinja2", render_ahv_template),
}


def render_blueprint_template(service_name, provider_type):

    service_name = service_name.strip().split()[0].title()

    if provider_type not in template_map:
        print(
            "Provider {} not supported. Using AHV_VM as provider ...".format(
                provider_type
            )
        )
        provider_type = "AHV_VM"

    schema_file, temp_render_helper = template_map.get(provider_type)

    loader = PackageLoader(__name__, "")
    env = Environment(loader=loader)
    template = env.get_template(schema_file)
<<<<<<< HEAD
    text = temp_render_helper(template, service_name)
=======
    text = template.render(service_name=service_name, subnet_name=subnet_name)
    return text.strip() + os.linesep
>>>>>>> 7aa8ed60

    return text.strip() + "\n"


def create_bp_file(dir_name, service_name, provider_type):

    bp_text = render_blueprint_template(service_name, provider_type)
    bp_path = os.path.join(dir_name, "blueprint.py")

    with open(bp_path, "w") as fd:
        fd.write(bp_text)


def create_cred_keys(dir_name):

    # Will create key via name centos/centos_pub

    key = RSA.generate(2048)

    # Write private key
    private_key = key.export_key("PEM")
    private_key_filename = os.path.join(dir_name, "centos")
    with open(private_key_filename, "wb") as fd:
        fd.write(private_key)
    os.chmod(private_key_filename, 0o600)

    # Write public key
    public_key = key.publickey().export_key("OpenSSH")
    public_key_filename = os.path.join(dir_name, "centos_pub")
    with open(public_key_filename, "wb") as fd:
        fd.write(public_key)
    os.chmod(public_key_filename, 0o600)


def create_scripts(dir_name):

    dir_path = os.path.dirname(os.path.realpath(__file__))
    scripts_dir = os.path.join(dir_path, "scripts")
    for script_file in os.listdir(scripts_dir):
        script_path = os.path.join(scripts_dir, script_file)
        data = read_file(script_path)

        with open(os.path.join(dir_name, script_file), "w+") as fd:
            fd.write(data)


def make_bp_dirs(dir_name, bp_name):

    bp_dir = os.path.join(dir_name, bp_name)
    if not os.path.isdir(bp_dir):
        os.makedirs(bp_dir)

    local_dir = os.path.join(bp_dir, ".local")
    if not os.path.isdir(local_dir):
        os.makedirs(local_dir)

    key_dir = os.path.join(local_dir, "keys")
    if not os.path.isdir(key_dir):
        os.makedirs(key_dir)

    script_dir = os.path.join(bp_dir, "scripts")
    if not os.path.isdir(script_dir):
        os.makedirs(script_dir)

    return (bp_dir, local_dir, key_dir, script_dir)


def init_bp(service_name, dir_name, provider_type):

    bp_name = "{}Blueprint".format(service_name,)

    bp_dir, local_dir, key_dir, script_dir = make_bp_dirs(dir_name, bp_name)

    # sync cache
    Cache.sync()

    create_bp_file(bp_dir, service_name, provider_type)

    # Creating keys
    create_cred_keys(key_dir)

    # create scripts
    create_scripts(script_dir)


def main():
    service_name = "Hello"
    dir_name = os.getcwd()
    init_bp(service_name, dir_name)


if __name__ == "__main__":
    main()<|MERGE_RESOLUTION|>--- conflicted
+++ resolved
@@ -35,7 +35,7 @@
     default_subnet = subnets[0]["name"]
     text = template.render(service_name=service_name, subnet_name=default_subnet)
 
-    return text
+    return text.strip() + os.linesep
 
 
 template_map = {
@@ -60,14 +60,8 @@
     loader = PackageLoader(__name__, "")
     env = Environment(loader=loader)
     template = env.get_template(schema_file)
-<<<<<<< HEAD
-    text = temp_render_helper(template, service_name)
-=======
-    text = template.render(service_name=service_name, subnet_name=subnet_name)
-    return text.strip() + os.linesep
->>>>>>> 7aa8ed60
 
-    return text.strip() + "\n"
+    return temp_render_helper(template, service_name)
 
 
 def create_bp_file(dir_name, service_name, provider_type):
