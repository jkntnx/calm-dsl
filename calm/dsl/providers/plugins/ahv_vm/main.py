--- conflicted
+++ resolved
@@ -60,12 +60,6 @@
             disk["data_source_reference"] = ref(img_cls).compile()
 
     @classmethod
-<<<<<<< HEAD
-    def get_api_obj(cls):
-        client = get_api_client()
-        return AHV(client.connection)
-
-=======
     def get_runtime_editables(
         cls, sub_editable_spec, project_id, substrate_spec, vm_img_map={}
     ):
@@ -815,7 +809,6 @@
         "group_member_attributes": [{"attribute": "value"}],
         "query_name": "prism:CategoriesQueryModel",
     }
->>>>>>> b91ba9c1
 
     def __init__(self, connection):
         self.connection = connection
