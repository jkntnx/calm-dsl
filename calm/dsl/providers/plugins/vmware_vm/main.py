--- conflicted
+++ resolved
@@ -28,11 +28,8 @@
 
     @classmethod
     def get_api_obj(cls):
-<<<<<<< HEAD
-=======
         """returns object to call vmware provider specific apis"""
 
->>>>>>> b91ba9c1
         client = get_api_client()
         return VCenter(client.connection)
 
