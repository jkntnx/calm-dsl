import pytest
import copy
import os
import uuid

from calm.dsl.cli.main import get_api_client
from calm.dsl.cli.constants import ENDPOINT
from calm.dsl.config import get_config
from utils import change_uuids, read_test_config

LinuxEndpointPayload = read_test_config(file_name="linux_endpoint_payload.json")
WindowsEndpointPayload = read_test_config(file_name="windows_endpoint_payload.json")
HTTPEndpointPayload = read_test_config(file_name="http_endpoint_payload.json")


class TestEndpoints:
    @pytest.mark.runbook
    @pytest.mark.endpoint
    @pytest.mark.regression
    @pytest.mark.parametrize(
        "EndpointPayload",
        [LinuxEndpointPayload, WindowsEndpointPayload, HTTPEndpointPayload],
    )
    def test_endpoint_crud(self, EndpointPayload):
        """
        test_linux_endpoint_create_with_required_fields, test_linux_endpoint_update, test_linux_endpoint_delete
        test_windows_endpoint_create_with_required_fields, test_windows_endpoint_update, test_windows_endpoint_delete
        test_http_endpoint_create_with_auth, test_http_endpoint_update, test_http_endpoint_delete
        test_http_endpoint_download_upload, test_windows_endpoint_download_upload, test_linux_endpoint_download_upload
        """

        client = get_api_client()
        endpoint = change_uuids(EndpointPayload, {})

        # Endpoint Create
        res, err = client.endpoint.create(endpoint)
        if err:
            pytest.fail("[{}] - {}".format(err["code"], err["error"]))
        ep = res.json()
        ep_state = ep["status"]["state"]
        ep_uuid = ep["metadata"]["uuid"]
        ep_name = ep["spec"]["name"]
        print(">> Endpoint state: {}".format(ep_state))
        assert ep_state == "ACTIVE"

        # Endpoint Read
        res, err = client.endpoint.read(id=ep_uuid)
        if err:
            pytest.fail("[{}] - {}".format(err["code"], err["error"]))
        ep = res.json()
        ep_state = ep["status"]["state"]
        assert ep_uuid == ep["metadata"]["uuid"]
        assert ep_state == "ACTIVE"
        assert ep_name == ep["spec"]["name"]

        # Endpoint Update
        ep_type = ep["spec"]["resources"]["type"]
        del ep["status"]
        if ep_type == ENDPOINT.TYPES.HTTP:
            ep["spec"]["resources"]["attrs"]["urls"][0] = "new_updated_url"
        elif ep_type == ENDPOINT.TYPES.LINUX or ep_type == ENDPOINT.TYPES.WINDOWS:
            ep["spec"]["resources"]["attrs"]["values"] = ["1.1.1.1", "2.2.2.2"]
        else:
            pytest.fail("Invalid type {} of the endpoint".format(ep_type))

        res, err = client.endpoint.update(ep_uuid, ep)
        if err:
            pytest.fail("[{}] - {}".format(err["code"], err["error"]))

        ep = res.json()
        ep_state = ep["status"]["state"]
        print(">> Endpoint state: {}".format(ep_state))
        assert ep_state == "ACTIVE"
        if ep_type == ENDPOINT.TYPES.HTTP:
            assert ep["spec"]["resources"]["attrs"]["urls"][0] == "new_updated_url"
        elif ep_type == ENDPOINT.TYPES.LINUX or ep_type == ENDPOINT.TYPES.WINDOWS:
            assert "1.1.1.1" in ep["spec"]["resources"]["attrs"]["values"]
            assert "2.2.2.2" in ep["spec"]["resources"]["attrs"]["values"]
            assert len(ep["spec"]["resources"]["attrs"]["values"]) == 2
        else:
            pytest.fail("Invalid type {} of the endpoint".format(ep_type))

        # download the endpoint
        file_path = client.endpoint.export_file(ep_uuid, passphrase="test_passphrase")

        # upload the endpoint
        res, err = client.endpoint.import_file(
            file_path,
            ep_name + "-uploaded",
            ep["metadata"].get("project_reference", {}).get("uuid", ""),
            passphrase="test_passphrase",
        )
        if err:
            pytest.fail("[{}] - {}".format(err["code"], err["error"]))
        uploaded_ep = res.json()
        uploaded_ep_state = uploaded_ep["status"]["state"]
        uploaded_ep_uuid = uploaded_ep["metadata"]["uuid"]
        assert uploaded_ep_state == "ACTIVE"

        # delete uploaded endpoint
        _, err = client.endpoint.delete(uploaded_ep_uuid)
        if err:
            pytest.fail("[{}] - {}".format(err["code"], err["error"]))
        else:
            print("uploaded endpoint deleted")

        # delete downloaded file
        os.remove(file_path)

        # delete the endpoint
        _, err = client.endpoint.delete(ep_uuid)
        if err:
            pytest.fail("[{}] - {}".format(err["code"], err["error"]))
        else:
            print("endpoint {} deleted".format(ep_name))
        res, err = client.endpoint.read(id=ep_uuid)
        if err:
            pytest.fail("[{}] - {}".format(err["code"], err["error"]))
        ep = res.json()
        ep_state = ep["status"]["state"]
        assert ep_state == "DELETED"

    @pytest.mark.runbook
    @pytest.mark.endpoint
    @pytest.mark.regression
    @pytest.mark.parametrize(
        "EndpointPayload", [LinuxEndpointPayload, WindowsEndpointPayload]
    )
    def test_endpoint_validation_and_type_update(self, EndpointPayload):
        """
        test_endpoint_update_windows_to_http, test_endpoint_update_linux_to_http
        test_linux_endpoint_create_without_required_fields, test_windows_endpoint_create_without_required_fields
        test_http_endpoint_create_without_auth
        """

        client = get_api_client()
        endpoint = copy.deepcopy(change_uuids(EndpointPayload, {}))

        # set values and credentials to empty
        endpoint["spec"]["resources"]["attrs"]["values"] = []
        endpoint["spec"]["resources"]["attrs"]["credential_definition_list"][0][
            "username"
        ] = ""
        endpoint["spec"]["resources"]["attrs"]["credential_definition_list"][0][
            "secret"
        ]["value"] = ""

        # Endpoint Create
        res, err = client.endpoint.create(endpoint)
        if err:
            pytest.fail("[{}] - {}".format(err["code"], err["error"]))
        ep = res.json()
        ep_state = ep["status"]["state"]
        ep_uuid = ep["metadata"]["uuid"]
        ep_name = ep["spec"]["name"]
        print(">> Endpoint state: {}".format(ep_state))
        assert ep_state == "DRAFT"

        # Checking validation errors
        assert len(ep["status"]["message_list"]) > 0
        validations = ""
        for message in ep["status"]["message_list"]:
            validations += message["message"]
        assert "Endpoint should have atleast one IP" in validations
        cred = ep["status"]["resources"]["attrs"]["credential_definition_list"][0]
        assert len(ep["status"]["message_list"]) > 0
        for message in cred["message_list"]:
            validations += message["message"]
        assert "Username is a required field" in validations
        assert "Secret value for credential is empty" in validations

        # update endpoint type
        ep["spec"]["resources"]["type"] = ENDPOINT.TYPES.HTTP
        ep["spec"]["resources"]["attrs"] = {
            "urls": ["test_url"],
            "authentication": {"type": "none"},
        }
        del ep["status"]

        res, err = client.endpoint.update(ep_uuid, ep)
        if err:
            pytest.fail("[{}] - {}".format(err["code"], err["error"]))

        ep = res.json()
        ep_state = ep["status"]["state"]
        print(">> Endpoint state: {}".format(ep_state))
        assert ep_state == "ACTIVE"
        assert ep["spec"]["resources"]["type"] == ENDPOINT.TYPES.HTTP

        # delete the endpoint
        _, err = client.endpoint.delete(ep_uuid)
        if err:
            pytest.fail("[{}] - {}".format(err["code"], err["error"]))
        else:
            print("endpoint {} deleted".format(ep_name))
        res, err = client.endpoint.read(id=ep_uuid)
        if err:
            pytest.fail("[{}] - {}".format(err["code"], err["error"]))
        ep = res.json()
        ep_state = ep["status"]["state"]
        assert ep_state == "DELETED"

    @pytest.mark.runbook
    @pytest.mark.endpoint
    @pytest.mark.regression
    @pytest.mark.parametrize("EndpointPayload", [HTTPEndpointPayload])
    def test_http_endpoint_validation_and_update(self, EndpointPayload):
        """
        test_http_endpoint_create_without_required_fields,
        test_endpoint_update_http_to_linux
        """

        client = get_api_client()
        endpoint = copy.deepcopy(change_uuids(EndpointPayload, {}))

        # setting url to empty
<<<<<<< HEAD
        endpoint['spec']['resources']['attrs']['urls'] = []
=======
        endpoint["spec"]["resources"]["attrs"]["urls"][0] = ""
>>>>>>> 8370faf3

        # Endpoint Create
        res, err = client.endpoint.create(endpoint)
        if err:
            pytest.fail("[{}] - {}".format(err["code"], err["error"]))
        ep = res.json()
        ep_state = ep["status"]["state"]
        ep_uuid = ep["metadata"]["uuid"]
        ep_name = ep["spec"]["name"]
        print(">> Endpoint state: {}".format(ep_state))
        assert ep_state == "DRAFT"

        # Checking validation errors
        assert len(ep["status"]["message_list"]) > 0
        validations = ""
        for message in ep["status"]["message_list"]:
            validations += message["message"]
        assert "URL is a required field" in validations

        LinuxAttrs = change_uuids(
            LinuxEndpointPayload["spec"]["resources"]["attrs"], {}
        )

        # update endpoint type
        ep["spec"]["resources"]["type"] = ENDPOINT.TYPES.LINUX
        ep["spec"]["resources"]["attrs"] = LinuxAttrs
        del ep["status"]

        res, err = client.endpoint.update(ep_uuid, ep)
        if err:
            pytest.fail("[{}] - {}".format(err["code"], err["error"]))

        ep = res.json()
        ep_state = ep["status"]["state"]
        print(">> Endpoint state: {}".format(ep_state))
        assert ep_state == "ACTIVE"
        assert ep["spec"]["resources"]["type"] == ENDPOINT.TYPES.LINUX

        # delete the endpoint
        _, err = client.endpoint.delete(ep_uuid)
        if err:
            pytest.fail("[{}] - {}".format(err["code"], err["error"]))
        else:
            print("endpoint {} deleted".format(ep_name))
        res, err = client.endpoint.read(id=ep_uuid)
        if err:
            pytest.fail("[{}] - {}".format(err["code"], err["error"]))
        ep = res.json()
        ep_state = ep["status"]["state"]
        assert ep_state == "DELETED"

    @pytest.mark.runbook
    @pytest.mark.endpoint
    @pytest.mark.regression
    def test_endpoint_list(self):

        client = get_api_client()

        params = {"length": 20, "offset": 0}
        res, err = client.endpoint.list(params=params)

        if not err:
            print("\n>> Endpoint list call successful>>")
            assert res.ok is True
        else:
            pytest.fail("[{}] - {}".format(err["code"], err["error"]))

    @pytest.mark.runbook
    @pytest.mark.endpoint
    @pytest.mark.regression
    def test_endpoint_list_with_project_reference(self):
        config = get_config()
        client = get_api_client()

        project_name = config["PROJECT"]["name"]
        # Fetch project details
        project_params = {"filter": "name=={}".format(project_name)}
        res, err = client.project.list(params=project_params)
        if err:
            pytest.fail("[{}] - {}".format(err["code"], err["error"]))

        response = res.json()
        entities = response.get("entities", None)
        if not entities:
            raise Exception("No project with name {} exists".format(project_name))

        project_id = entities[0]["metadata"]["uuid"]
        params = {
            "length": 20,
            "offset": 0,
            "filter": "project_reference=={}".format(project_id),
        }
        res, err = client.endpoint.list(params=params)

        if not err:
            print("\n>> Endpoint list call successful>>")
            assert res.ok is True
        else:
            pytest.fail("[{}] - {}".format(err["code"], err["error"]))

    @pytest.mark.runbook
    @pytest.mark.endpoint
    @pytest.mark.regression
    @pytest.mark.parametrize("EndpointPayload", [LinuxEndpointPayload])
    def test_endpoint_validation_and_type_update(self, EndpointPayload):
        """
        test_endpoint_name_validations
        """

        client = get_api_client()
        endpoint = copy.deepcopy(change_uuids(EndpointPayload, {}))

        # set values and credentials to empty
        endpoint["spec"]["name"] = "ep-\u018e-name-\xf1" + str(uuid.uuid4())[-10:]

        # Endpoint Create
        res, err = client.endpoint.create(endpoint)
        if not err:
            pytest.fail("Endpoint created successfully with unsupported name formats")
        assert err.get("code", 0) == 422
        assert (
            "Name can contain only alphanumeric, underscores, hyphens and spaces"
            in res.text
        )

        endpoint["spec"]["name"] = "endpoint_" + str(uuid.uuid4())[-10:]
        res, err = client.endpoint.create(endpoint)
        if err:
            pytest.fail("[{}] - {}".format(err["code"], err["error"]))
        ep = res.json()
        ep_uuid = ep["metadata"]["uuid"]
        ep_name = ep["spec"]["name"]
        print(">> Endpoint created: {}".format(ep_name))

        del ep["status"]
        ep["spec"]["name"] = "-test_ep_name_" + str(uuid.uuid4())[-10:]
        res, err = client.endpoint.update(ep_uuid, ep)
        if not err:
            pytest.fail("Endpoint updated successfully with unsupported name formats")
        assert err.get("code", 0) == 422
        assert (
            "Names can only start with alphanumeric characters or underscore (_)"
            in res.text
        )

        # delete the endpoint
        _, err = client.endpoint.delete(ep_uuid)
        if err:
            pytest.fail("[{}] - {}".format(err["code"], err["error"]))
        else:
            print("endpoint {} deleted".format(ep_name))<|MERGE_RESOLUTION|>--- conflicted
+++ resolved
@@ -214,11 +214,7 @@
         endpoint = copy.deepcopy(change_uuids(EndpointPayload, {}))
 
         # setting url to empty
-<<<<<<< HEAD
         endpoint['spec']['resources']['attrs']['urls'] = []
-=======
-        endpoint["spec"]["resources"]["attrs"]["urls"][0] = ""
->>>>>>> 8370faf3
 
         # Endpoint Create
         res, err = client.endpoint.create(endpoint)
@@ -323,7 +319,7 @@
     @pytest.mark.endpoint
     @pytest.mark.regression
     @pytest.mark.parametrize("EndpointPayload", [LinuxEndpointPayload])
-    def test_endpoint_validation_and_type_update(self, EndpointPayload):
+    def test_endpoint_validation_and_type_update2(self, EndpointPayload):
         """
         test_endpoint_name_validations
         """
